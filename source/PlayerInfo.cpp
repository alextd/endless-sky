/* PlayerInfo.cpp
Copyright (c) 2014 by Michael Zahniser

Endless Sky is free software: you can redistribute it and/or modify it under the
terms of the GNU General Public License as published by the Free Software
Foundation, either version 3 of the License, or (at your option) any later version.

Endless Sky is distributed in the hope that it will be useful, but WITHOUT ANY
WARRANTY; without even the implied warranty of MERCHANTABILITY or FITNESS FOR A
PARTICULAR PURPOSE. See the GNU General Public License for more details.

You should have received a copy of the GNU General Public License along with
this program. If not, see <https://www.gnu.org/licenses/>.
*/

#include "PlayerInfo.h"

#include "AI.h"
#include "audio/Audio.h"
#include "ConversationPanel.h"
#include "DataFile.h"
#include "DataWriter.h"
#include "Dialog.h"
#include "DistanceMap.h"
#include "Files.h"
#include "text/Format.h"
#include "GameData.h"
#include "Government.h"
#include "Logger.h"
#include "Messages.h"
#include "Outfit.h"
#include "Person.h"
#include "Planet.h"
#include "Plugins.h"
#include "Politics.h"
#include "Port.h"
#include "Preferences.h"
#include "RaidFleet.h"
#include "Random.h"
#include "SavedGame.h"
#include "Ship.h"
#include "ShipEvent.h"
#include "ShipJumpNavigation.h"
#include "StartConditions.h"
#include "StellarObject.h"
#include "System.h"
#include "UI.h"

#include <algorithm>
#include <cassert>
#include <cmath>
#include <ctime>
#include <functional>
#include <iterator>
#include <limits>
#include <sstream>
#include <stdexcept>

using namespace std;

namespace {
	// Move the flagship to the start of your list of ships. It does not make sense
	// that the flagship would change if you are reunited with a different ship that
	// was higher up the list.
	void MoveFlagshipBegin(vector<shared_ptr<Ship>> &ships, const shared_ptr<Ship> &flagship)
	{
		if(!flagship)
			return;

		// Find the current location of the flagship.
		auto it = find(ships.begin(), ships.end(), flagship);
		if(it != ships.begin() && it != ships.end())
		{
			// Move all ships before the flagship one position backwards (which overwrites
			// the flagship at its position).
			move_backward(ships.begin(), it, next(it));
			// Re-add the flagship at the beginning of the list.
			ships[0] = flagship;
		}
	}

	string EntryToString(SystemEntry entryType)
	{
		switch(entryType)
		{
			case SystemEntry::HYPERDRIVE:
				return "hyperdrive";
			case SystemEntry::JUMP:
				return "jump drive";
			case SystemEntry::WORMHOLE:
				return "wormhole";
			default:
			case SystemEntry::TAKE_OFF:
				return "takeoff";
		}
	}

	SystemEntry StringToEntry(const string &entry)
	{
		if(entry == "hyperdrive")
			return SystemEntry::HYPERDRIVE;
		else if(entry == "jump drive")
			return SystemEntry::JUMP;
		else if(entry == "wormhole")
			return SystemEntry::WORMHOLE;
		return SystemEntry::TAKE_OFF;
	}

	bool HasClearance(const PlayerInfo &player, const Planet *planet)
	{
		auto CheckClearance = [&planet](const Mission &mission) -> bool
		{
			return mission.HasClearance(planet);
		};
		return any_of(player.Missions().begin(), player.Missions().end(), CheckClearance);
	}

	void HandleFlagshipParking(Ship *oldFirstShip, Ship *newFirstShip, const System *system)
	{
		if(newFirstShip != oldFirstShip && Preferences::Has("Automatically unpark flagship")
						&& newFirstShip->CanBeFlagship() && newFirstShip->GetSystem() == system && newFirstShip->IsParked())
		{
			newFirstShip->SetIsParked(false);
			oldFirstShip->SetIsParked(true);
		}
	}
}



// Completely clear all loaded information, to prepare for loading a file or
// creating a new pilot.
void PlayerInfo::Clear()
{
	*this = PlayerInfo();

	Random::Seed(time(nullptr));
	GameData::Revert();
	Messages::Reset();

	conditions.Clear();

	delete transactionSnapshot;
	transactionSnapshot = nullptr;
}



// Check if a player has been loaded.
bool PlayerInfo::IsLoaded() const
{
	return !firstName.empty();
}



// Make a new player.
void PlayerInfo::New(const StartConditions &start)
{
	// Clear any previously loaded data.
	Clear();

	// Copy the core information from the full starting scenario.
	startData = start;
	// Copy any ships in the start conditions.
	for(const Ship &ship : start.Ships())
	{
		ships.emplace_back(new Ship(ship));
		ships.back()->SetSystem(&start.GetSystem());
		ships.back()->SetPlanet(&start.GetPlanet());
		ships.back()->SetIsSpecial();
		ships.back()->SetIsYours();
		ships.back()->SetGovernment(GameData::PlayerGovernment());
	}
	// Load starting conditions from a "start" item in the data files. If no
	// such item exists, StartConditions defines default values.
	date = start.GetDate();
	GameData::SetDate(date);
	// Make sure the fleet depreciation object knows it is tracking the player's
	// fleet, not the planet's stock.
	depreciation.Init(ships, date.DaysSinceEpoch());

	SetSystem(start.GetSystem());
	SetPlanet(&start.GetPlanet());
	accounts = start.GetAccounts();
	RegisterDerivedConditions();
	start.GetConditions().Apply(conditions);

	// Generate missions that will be available on the first day.
	CreateMissions();

	// Add to the list of events that should happen on certain days.
	for(const auto &it : GameData::Events())
		if(it.second.GetDate())
			AddEvent(it.second, it.second.GetDate());
}



// Load player information from a saved game file.
void PlayerInfo::Load(const string &path)
{
	// Make sure any previously loaded data is cleared.
	Clear();

	// A listing of missions and the ships where their cargo or passengers were when the game was saved.
	// Missions and ships are referred to by string UUIDs.
	// Any mission cargo or passengers that were in the player's system will not be recorded here,
	// as that can be safely redistributed from the player's overall CargoHold to any ships in their system.
	map<string, map<string, int>> missionCargoToDistribute;
	map<string, map<string, int>> missionPassengersToDistribute;

	filePath = path;
	// Strip anything after the "~" from snapshots, so that the file we save
	// will be the auto-save, not the snapshot.
	size_t pos = filePath.find('~');
	size_t namePos = filePath.length() - Files::Name(filePath).length();
	if(pos != string::npos && pos > namePos)
		filePath = filePath.substr(0, pos) + ".txt";

	// The player may have bribed their current planet in the last session. Ensure
	// we provide the same access to services in this session, too.
	bool hasFullClearance = false;

	// Register derived conditions now, so old primary versions can load into them.
	RegisterDerivedConditions();

	DataFile file(path);
	for(const DataNode &child : file)
	{
		// Basic player information and persistent UI settings:
		if(child.Token(0) == "pilot" && child.Size() >= 3)
		{
			firstName = child.Token(1);
			lastName = child.Token(2);
		}
		else if(child.Token(0) == "date" && child.Size() >= 4)
			date = Date(child.Value(1), child.Value(2), child.Value(3));
		else if(child.Token(0) == "system entry method" && child.Size() >= 2)
			entry = StringToEntry(child.Token(1));
		else if(child.Token(0) == "previous system" && child.Size() >= 2)
			previousSystem = GameData::Systems().Get(child.Token(1));
		else if(child.Token(0) == "system" && child.Size() >= 2)
			system = GameData::Systems().Get(child.Token(1));
		else if(child.Token(0) == "planet" && child.Size() >= 2)
			planet = GameData::Planets().Get(child.Token(1));
		else if(child.Token(0) == "clearance")
			hasFullClearance = true;
		else if(child.Token(0) == "launching")
			shouldLaunch = true;
		else if(child.Token(0) == "playtime" && child.Size() >= 2)
			playTime = child.Value(1);
		else if(child.Token(0) == "travel" && child.Size() >= 2)
			travelPlan.push_back(GameData::Systems().Get(child.Token(1)));
		else if(child.Token(0) == "travel destination" && child.Size() >= 2)
			travelDestination = GameData::Planets().Get(child.Token(1));
		else if(child.Token(0) == "map coloring" && child.Size() >= 2)
			mapColoring = child.Value(1);
		else if(child.Token(0) == "map zoom" && child.Size() >= 2)
			mapZoom = child.Value(1);
		else if(child.Token(0) == "collapsed" && child.Size() >= 2)
		{
			for(const DataNode &grand : child)
				collapsed[child.Token(1)].insert(grand.Token(0));
		}
		else if(child.Token(0) == "reputation with")
		{
			for(const DataNode &grand : child)
				if(grand.Size() >= 2)
					reputationChanges.emplace_back(
						GameData::Governments().Get(grand.Token(0)), grand.Value(1));
		}
		else if(child.Token(0) == "tribute received")
		{
			for(const DataNode &grand : child)
				if(grand.Size() >= 2)
					tributeReceived[GameData::Planets().Get(grand.Token(0))] = grand.Value(1);
		}
		// Records of things you own:
		else if(child.Token(0) == "ship")
		{
			// Ships owned by the player have various special characteristics:
			ships.push_back(make_shared<Ship>(child));
			ships.back()->SetIsSpecial();
			ships.back()->SetIsYours();
			// Defer finalizing this ship until we have processed all changes to game state.
		}
		else if(child.Token(0) == "groups" && child.Size() >= 2 && !ships.empty())
			groups[ships.back().get()] = child.Value(1);
		else if(child.Token(0) == "storage")
		{
			for(const DataNode &grand : child)
				if(grand.Size() >= 2 && grand.Token(0) == "planet")
					for(const DataNode &grandGrand : grand)
						if(grandGrand.Token(0) == "cargo")
						{
							CargoHold &storage = planetaryStorage[GameData::Planets().Get(grand.Token(1))];
							storage.Load(grandGrand);
						}
		}
		else if(child.Token(0) == "licenses")
		{
			for(const DataNode &grand : child)
				AddLicense(grand.Token(0));
		}
		else if(child.Token(0) == "account")
			accounts.Load(child, true);
		else if(child.Token(0) == "cargo")
			cargo.Load(child);
		else if(child.Token(0) == "basis")
		{
			for(const DataNode &grand : child)
				if(grand.Size() >= 2)
					costBasis[grand.Token(0)] += grand.Value(1);
		}
		else if(child.Token(0) == "stock")
		{
			for(const DataNode &grand : child)
				if(grand.Size() >= 2)
					stock[GameData::Outfits().Get(grand.Token(0))] += grand.Value(1);
		}
		else if(child.Token(0) == "fleet depreciation")
			depreciation.Load(child);
		else if(child.Token(0) == "stock depreciation")
			stockDepreciation.Load(child);

		// Records of things you have done or are doing, or have happened to you:
		else if(child.Token(0) == "mission")
		{
			missions.emplace_back(child);
			cargo.AddMissionCargo(&missions.back());
		}
		else if((child.Token(0) == "mission cargo" || child.Token(0) == "mission passengers") && child.HasChildren())
		{
			map<string, map<string, int>> &toDistribute = (child.Token(0) == "mission cargo")
					? missionCargoToDistribute : missionPassengersToDistribute;
			for(const DataNode &grand : child)
				if(grand.Token(0) == "player ships" && grand.HasChildren())
					for(const DataNode &great : grand)
					{
						if(great.Size() != 3)
							continue;
						toDistribute[great.Token(0)][great.Token(1)] = great.Value(2);
					}
		}
		else if(child.Token(0) == "available job")
			availableJobs.emplace_back(child);
		else if(child.Token(0) == "sort type")
			availableSortType = static_cast<SortType>(child.Value(1));
		else if(child.Token(0) == "sort descending")
			availableSortAsc = false;
		else if(child.Token(0) == "separate deadline")
			sortSeparateDeadline = true;
		else if(child.Token(0) == "separate possible")
			sortSeparatePossible = true;
		else if(child.Token(0) == "available mission")
			availableMissions.emplace_back(child);
		else if(child.Token(0) == "conditions")
			conditions.Load(child);
		else if(child.Token(0) == "gifted ships" && child.HasChildren())
		{
			for(const DataNode &grand : child)
				giftedShips[grand.Token(0)] = EsUuid::FromString(grand.Token(1));
		}
		else if(child.Token(0) == "event")
			gameEvents.emplace_back(child);
		else if(child.Token(0) == "changes")
		{
			for(const DataNode &grand : child)
				dataChanges.push_back(grand);
		}
		else if(child.Token(0) == "economy")
			economy = child;
		else if(child.Token(0) == "destroyed" && child.Size() >= 2)
			destroyedPersons.push_back(child.Token(1));

		// Records of things you have discovered:
		else if(child.Token(0) == "visited" && child.Size() >= 2)
			Visit(*GameData::Systems().Get(child.Token(1)));
		else if(child.Token(0) == "visited planet" && child.Size() >= 2)
			Visit(*GameData::Planets().Get(child.Token(1)));
		else if(child.Token(0) == "harvested")
		{
			for(const DataNode &grand : child)
				if(grand.Size() >= 2)
					harvested.emplace(
						GameData::Systems().Get(grand.Token(0)),
						GameData::Outfits().Get(grand.Token(1)));
		}
		else if(child.Token(0) == "logbook")
		{
			for(const DataNode &grand : child)
			{
				if(grand.Size() >= 3)
				{
					Date date(grand.Value(0), grand.Value(1), grand.Value(2));
					string text;
					for(const DataNode &great : grand)
					{
						if(!text.empty())
							text += "\n\t";
						text += great.Token(0);
					}
					logbook.emplace(date, text);
				}
				else if(grand.Size() >= 2)
				{
					string &text = specialLogs[grand.Token(0)][grand.Token(1)];
					for(const DataNode &great : grand)
					{
						if(!text.empty())
							text += "\n\t";
						text += great.Token(0);
					}
				}
			}
		}
		else if(child.Token(0) == "start")
			startData.Load(child);
	}
	// Modify the game data with any changes that were loaded from this file.
	ApplyChanges();
	// Ensure the player is in a valid state after loading & applying changes.
	ValidateLoad();

	// Restore access to services, if it was granted previously.
	if(planet && hasFullClearance)
		planet->Bribe();

	// Based on the ships that were loaded, calculate the player's capacity for
	// cargo and passengers.
	UpdateCargoCapacities();

	auto DistributeMissionCargo = [](map<string, map<string, int>> &toDistribute, const list<Mission> &missions,
			vector<shared_ptr<Ship>> &ships, CargoHold &cargo, bool passengers) -> void
	{
		for(const auto &it : toDistribute)
		{
			const auto missionIt = find_if(missions.begin(), missions.end(),
					[&it](const Mission &mission) { return mission.UUID().ToString() == it.first; });
			if(missionIt != missions.end())
			{
				const Mission *cargoOf = &*missionIt;
				for(const auto &shipCargo : it.second)
				{
					auto shipIt = find_if(ships.begin(), ships.end(),
							[&shipCargo](const shared_ptr<Ship> &ship) { return ship->UUID().ToString() == shipCargo.first; });
					if(shipIt != ships.end())
					{
						Ship *destination = shipIt->get();
						if(passengers)
							cargo.TransferPassengers(cargoOf, shipCargo.second, destination->Cargo());
						else
							cargo.Transfer(cargoOf, shipCargo.second, destination->Cargo());
					}
				}
			}
		}
	};

	DistributeMissionCargo(missionCargoToDistribute, missions, ships, cargo, false);
	DistributeMissionCargo(missionPassengersToDistribute, missions, ships, cargo, true);

	// If no depreciation record was loaded, every item in the player's fleet
	// will count as non-depreciated.
	if(!depreciation.IsLoaded())
		depreciation.Init(ships, date.DaysSinceEpoch());
}



// Load the most recently saved player (if any). Returns false when no save was loaded.
bool PlayerInfo::LoadRecent()
{
	string recentPath = Files::Read(Files::Config() + "recent.txt");
	// Trim trailing whitespace (including newlines) from the path.
	while(!recentPath.empty() && recentPath.back() <= ' ')
		recentPath.pop_back();

	if(recentPath.empty() || !Files::Exists(recentPath))
	{
		Clear();
		return false;
	}

	Load(recentPath);
	return true;
}



// Save this player. The file name is based on the player's name.
void PlayerInfo::Save() const
{
	// Don't save dead players or players that are not fully created.
	if(!CanBeSaved())
		return;

	// Remember that this was the most recently saved player.
	Files::Write(Files::Config() + "recent.txt", filePath + '\n');

	if(filePath.rfind(".txt") == filePath.length() - 4)
	{
		// Only update the backups if this save will have a newer date.
		SavedGame saved(filePath);
		if(saved.GetDate() != date.ToString())
		{
			string root = filePath.substr(0, filePath.length() - 4);
			const int previousCount = Preferences::GetPreviousSaveCount();
			const string rootPrevious = root + "~~previous-";
			for(int i = previousCount - 1; i > 0; --i)
			{
				const string toMove = rootPrevious + to_string(i) + ".txt";
				if(Files::Exists(toMove))
					Files::Move(toMove, rootPrevious + to_string(i + 1) + ".txt");
			}
			if(Files::Exists(filePath))
				Files::Move(filePath, rootPrevious + "1.txt");
			if(planet->HasServices())
				Save(rootPrevious + "spaceport.txt");
		}
	}

	Save(filePath);

	// Save global conditions:
	DataWriter globalConditions(Files::Config() + "global conditions.txt");
	GameData::GlobalConditions().Save(globalConditions);
}



// Get the base file name for the player, without the ".txt" extension. This
// will usually be "<first> <last>", but may be different if multiple players
// exist with the same name, in which case a number is appended.
string PlayerInfo::Identifier() const
{
	string name = Files::Name(filePath);
	return (name.length() < 4) ? "" : name.substr(0, name.length() - 4);
}



void PlayerInfo::StartTransaction()
{
	assert(!transactionSnapshot && "Starting PlayerInfo transaction while one is already active");

	// Create in-memory DataWriter and save to it.
	transactionSnapshot = new DataWriter();
	Save(*transactionSnapshot);
}



void PlayerInfo::FinishTransaction()
{
	assert(transactionSnapshot && "Finishing PlayerInfo while one hasn't been started");
	delete transactionSnapshot;
	transactionSnapshot = nullptr;
}



// Apply the given set of changes to the game data.
void PlayerInfo::AddChanges(list<DataNode> &changes)
{
	bool changedSystems = false;
	for(const DataNode &change : changes)
	{
		changedSystems |= (change.Token(0) == "system");
		changedSystems |= (change.Token(0) == "link");
		changedSystems |= (change.Token(0) == "unlink");
		GameData::Change(change);
	}
	if(changedSystems)
	{
		// Recalculate what systems have been seen.
		GameData::UpdateSystems();
		seen.clear();
		for(const System *system : visitedSystems)
		{
			seen.insert(system);
			for(const System *neighbor : system->VisibleNeighbors())
				if(!neighbor->Hidden() || system->Links().contains(neighbor))
					seen.insert(neighbor);
		}
	}

	// Only move the changes into my list if they are not already there.
	if(&changes != &dataChanges)
		dataChanges.splice(dataChanges.end(), changes);
}



// Add an event that will happen at the given date.
void PlayerInfo::AddEvent(const GameEvent &event, const Date &date)
{
	// Check if the event should be applied directly.
	if(date <= this->date)
	{
		GameEvent eventCopy = event;
		list<DataNode> eventChanges = {eventCopy.Apply(*this)};
		if(!eventChanges.empty())
			AddChanges(eventChanges);
	}
	else
	{
		gameEvents.push_back(event);
		gameEvents.back().SetDate(date);
	}
}



// Mark this player as dead, and handle the changes to the player's fleet.
void PlayerInfo::Die(int response, const shared_ptr<Ship> &capturer)
{
	isDead = true;
	// The player loses access to all their ships if they die on a planet.
	if(GetPlanet() || !flagship)
		ships.clear();
	// If the flagship should explode due to choices made in a mission's
	// conversation, it should still appear in the player's ship list (but
	// will be red, because it is dead). The player's escorts will scatter
	// automatically, as they have a now-dead parent.
	else if(response == Conversation::EXPLODE)
		flagship->Destroy();
	// If it died in open combat, it is already marked destroyed.
	else if(!flagship->IsDestroyed())
	{
		// The player died due to the failed capture of an NPC or a
		// "mutiny". The flagship is either captured or changes government.
		if(!flagship->IsYours())
		{
			// The flagship was already captured, via BoardingPanel,
			// and its parent-escort relationships were updated in
			// Ship::WasCaptured().
		}
		// The referenced ship may not be boarded by the player, so before
		// letting it capture the flagship it must be near the flagship.
		else if(capturer && capturer->Position().Distance(flagship->Position()) <= 1.)
			flagship->WasCaptured(capturer);
		else
		{
			// A "mutiny" occurred.
			flagship->SetIsYours(false);
			// TODO: perhaps allow missions to set the new government.
			flagship->SetGovernment(GameData::Governments().Get("Independent"));
			// Your escorts do not follow it, nor does it wait for them.
			for(const shared_ptr<Ship> &ship : ships)
				ship->SetParent(nullptr);
		}
		// Remove the flagship from the player's ship list.
		auto it = find(ships.begin(), ships.end(), flagship);
		if(it != ships.end())
			ships.erase(it);
	}
}



// Query whether this player is dead.
bool PlayerInfo::IsDead() const
{
	return isDead;
}



// Get the player's first name.
const string &PlayerInfo::FirstName() const
{
	return firstName;
}



// Get the player's last name.
const string &PlayerInfo::LastName() const
{
	return lastName;
}



// Set the player's name. This will also set the saved game file name.
void PlayerInfo::SetName(const string &first, const string &last)
{
	firstName = first;
	lastName = last;

	string fileName = first + " " + last;

	// If there are multiple pilots with the same name, append a number to the
	// pilot name to generate a unique file name.
	filePath = Files::Saves() + fileName;
	int index = 0;
	while(true)
	{
		string path = filePath;
		if(index++)
			path += " " + to_string(index);
		path += ".txt";

		if(!Files::Exists(path))
		{
			filePath.swap(path);
			break;
		}
	}
}



// Get the current date (game world, not real world).
const Date &PlayerInfo::GetDate() const
{
	return date;
}



// Set the date to the next day, and perform all daily actions.
void PlayerInfo::IncrementDate()
{
	++date;

	// Check if any special events should happen today.
	auto it = gameEvents.begin();
	list<DataNode> eventChanges;
	while(it != gameEvents.end())
	{
		if(date < it->GetDate())
			++it;
		else
		{
			eventChanges.splice(eventChanges.end(), it->Apply(*this));
			it = gameEvents.erase(it);
		}
	}
	if(!eventChanges.empty())
		AddChanges(eventChanges);

	// Check if any missions have failed because of deadlines and
	// do any daily mission actions for those that have not failed.
	for(Mission &mission : missions)
	{
		if(mission.CheckDeadline(date) && mission.IsVisible())
			Messages::Add("You failed to meet the deadline for the mission \"" + mission.Name() + "\".",
				Messages::Importance::Highest);
		if(!mission.IsFailed(*this))
			mission.Do(Mission::DAILY, *this);
	}

	// Check what salaries and tribute the player receives.
	int64_t salariesIncome = accounts.SalariesIncomeTotal();
	int64_t tributeIncome = GetTributeTotal();
	FleetBalance b = MaintenanceAndReturns();
	if(salariesIncome || tributeIncome || b.assetsReturns)
	{
		string message = "You receive ";
		if(salariesIncome)
			message += Format::CreditString(salariesIncome) + " salary";
		if(salariesIncome && tributeIncome)
		{
			if(b.assetsReturns)
				message += ", ";
			else
				message += " and ";
		}
		if(tributeIncome)
			message += Format::CreditString(tributeIncome) + " in tribute";
		if(salariesIncome && tributeIncome && b.assetsReturns)
			message += ",";
		if((salariesIncome || tributeIncome) && b.assetsReturns)
			message += " and ";
		if(b.assetsReturns)
			message += Format::CreditString(b.assetsReturns) + " based on outfits and ships";
		message += ".";
		Messages::Add(message, Messages::Importance::High);
		accounts.AddCredits(salariesIncome + tributeIncome + b.assetsReturns);
	}

	// For accounting, keep track of the player's net worth. This is for
	// calculation of yearly income to determine maximum mortgage amounts.
	int64_t assets = depreciation.Value(ships, date.DaysSinceEpoch());
	for(const shared_ptr<Ship> &ship : ships)
		assets += ship->Cargo().Value(system);

	// Have the player pay salaries, mortgages, etc. and print a message that
	// summarizes the payments that were made.
	string message = accounts.Step(assets, Salaries(), b.maintenanceCosts);
	if(!message.empty())
		Messages::Add(message, Messages::Importance::High);

	// Reset the reload counters for all your ships.
	for(const shared_ptr<Ship> &ship : ships)
		ship->GetArmament().ReloadAll();
}



const CoreStartData &PlayerInfo::StartData() const noexcept
{
	return startData;
}



void PlayerInfo::SetSystemEntry(SystemEntry entryType)
{
	entry = entryType;
}



SystemEntry PlayerInfo::GetSystemEntry() const
{
	return entry;
}



// Set the player's current start system, and mark that system as visited.
void PlayerInfo::SetSystem(const System &system)
{
	this->previousSystem = this->system;
	this->system = &system;
	Visit(system);
}



// Get the player's current star system.
const System *PlayerInfo::GetSystem() const
{
	return system;
}



const System *PlayerInfo::GetPreviousSystem() const
{
	return previousSystem;
}



// Set the planet the player is landed on.
void PlayerInfo::SetPlanet(const Planet *planet)
{
	this->planet = planet;
}



// Get the planet the player is landed on.
const Planet *PlayerInfo::GetPlanet() const
{
	return planet;
}



// If the player is landed, return the stellar object they are on. Some planets
// (e.g. ringworlds) may include multiple stellar objects in the same system.
const StellarObject *PlayerInfo::GetStellarObject() const
{
	if(!system || !planet)
		return nullptr;

	double closestDistance = numeric_limits<double>::infinity();
	const StellarObject *closestObject = nullptr;
	for(const StellarObject &object : system->Objects())
		if(object.GetPlanet() == planet)
		{
			if(!Flagship())
				return &object;

			double distance = Flagship()->Position().Distance(object.Position());
			if(distance < closestDistance)
			{
				closestDistance = distance;
				closestObject = &object;
			}
		}
	return closestObject;
}



// Check if the player must take off immediately.
bool PlayerInfo::ShouldLaunch() const
{
	return shouldLaunch;
}



// Access the player's account information.
const Account &PlayerInfo::Accounts() const
{
	return accounts;
}



// Access the player's account information (and allow modifying it).
Account &PlayerInfo::Accounts()
{
	return accounts;
}



// Calculate how much the player pays in daily salaries.
int64_t PlayerInfo::Salaries() const
{
	// Don't count extra crew on anything but the flagship.
	int64_t crew = 0;
	const Ship *flagship = Flagship();
	if(flagship)
		crew = flagship->Crew() - flagship->RequiredCrew();

	// A ship that is "parked" remains on a planet and requires no salaries.
	for(const shared_ptr<Ship> &ship : ships)
		if(!ship->IsParked() && !ship->IsDestroyed())
			crew += ship->RequiredCrew();
	if(!crew)
		return 0;

	// Every crew member except the player receives 100 credits per day.
	return 100 * (crew - 1);
}



// Calculate the daily maintenance cost and generated income for all ships and in cargo outfits.
PlayerInfo::FleetBalance PlayerInfo::MaintenanceAndReturns() const
{
	FleetBalance b;

	// If the player is landed, then cargo will be in the player's
	// pooled cargo. Check there so that the bank panel can display the
	// correct total maintenance costs. When launched all cargo will be
	// in the player's ships instead of in the pooled cargo, so no outfit
	// will be counted twice.
	for(const auto &outfit : Cargo().Outfits())
	{
		b.maintenanceCosts += max<int64_t>(0, outfit.first->Get("maintenance costs")) * outfit.second;
		b.assetsReturns += max<int64_t>(0, outfit.first->Get("income")) * outfit.second;
	}
	for(const shared_ptr<Ship> &ship : ships)
		if(!ship->IsDestroyed())
		{
			b.maintenanceCosts += max<int64_t>(0, ship->Attributes().Get("maintenance costs"));
			b.assetsReturns += max<int64_t>(0, ship->Attributes().Get("income"));
			for(const auto &outfit : ship->Cargo().Outfits())
			{
				b.maintenanceCosts += max<int64_t>(0, outfit.first->Get("maintenance costs")) * outfit.second;
				b.assetsReturns += max<int64_t>(0, outfit.first->Get("income")) * outfit.second;
			}
			if(!ship->IsParked())
			{
				b.maintenanceCosts += max<int64_t>(0, ship->Attributes().Get("operating costs"));
				b.assetsReturns += max<int64_t>(0, ship->Attributes().Get("operating income"));
			}
		}
	return b;
}



void PlayerInfo::AddLicense(const string &name)
{
	licenses.insert(name);
}



void PlayerInfo::RemoveLicense(const string &name)
{
	licenses.erase(name);
}



bool PlayerInfo::HasLicense(const string &name) const
{
	return licenses.contains(name);
}



const set<string> &PlayerInfo::Licenses() const
{
	return licenses;
}



// Get a pointer to the ship that the player controls. This is usually the first
// ship in the list.
const Ship *PlayerInfo::Flagship() const
{
	return const_cast<PlayerInfo *>(this)->FlagshipPtr().get();
}



// Get a pointer to the ship that the player controls. This is usually the first
// ship in the list.
Ship *PlayerInfo::Flagship()
{
	return FlagshipPtr().get();
}



// Determine which ship is the flagship and return the shared pointer to it.
const shared_ptr<Ship> &PlayerInfo::FlagshipPtr()
{
	if(!flagship)
	{
		bool clearance = false;
		if(planet)
			clearance = planet->CanLand() || HasClearance(*this, planet);
		for(const shared_ptr<Ship> &it : ships)
		{
			if(it->IsParked())
				continue;
			if(it->GetSystem() != system)
				continue;
			if(!it->CanBeFlagship())
				continue;
			const bool sameLocation = !planet || it->GetPlanet() == planet;
			if(sameLocation || (clearance && !it->GetPlanet() && planet->IsAccessible(it.get())))
			{
				flagship = it;
				break;
			}
		}
	}

	static const shared_ptr<Ship> empty;
	return (flagship && flagship->IsYours()) ? flagship : empty;
}



// Set the flagship (on departure or during flight).
void PlayerInfo::SetFlagship(Ship &other)
{
	// Remove active data in the old flagship.
	if(flagship && flagship.get() != &other)
		flagship->ClearTargetsAndOrders();

	// Set the new flagship pointer.
	flagship = other.shared_from_this();

	// Make sure your ships all know who the flagship is.
	for(const shared_ptr<Ship> &ship : ships)
	{
		bool shouldFollowFlagship = (ship != flagship && !ship->IsParked());
		ship->SetParent(shouldFollowFlagship ? flagship : shared_ptr<Ship>());
	}

	// Move the flagship to the beginning to the list of ships.
	MoveFlagshipBegin(ships, flagship);

	// Make sure your flagship is not included in the escort selection.
	for(auto it = selectedShips.begin(); it != selectedShips.end(); )
	{
		shared_ptr<Ship> ship = it->lock();
		if(!ship || ship == flagship)
			it = selectedShips.erase(it);
		else
			++it;
	}
}



// Access the full list of ships that the player owns.
const vector<shared_ptr<Ship>> &PlayerInfo::Ships() const
{
	return ships;
}



// Inspect the flightworthiness of the player's active fleet, individually and
// as a whole, to determine which ships cannot travel with the group.
// Returns a mapping of ships to the reason their flight check failed.
map<const shared_ptr<Ship>, vector<string>> PlayerInfo::FlightCheck() const
{
	// Count of all bay types in the active fleet.
	auto bayCount = map<string, size_t>{};
	// Classification of the present ships by category. Parked ships are ignored.
	auto categoryCount = map<string, vector<shared_ptr<Ship>>>{};

	auto flightChecks = map<const shared_ptr<Ship>, vector<string>>{};
	for(const auto &ship : ships)
		if(ship->GetSystem() && !ship->IsDisabled() && !ship->IsParked())
		{
			auto checks = ship->FlightCheck();
			if(!checks.empty())
				flightChecks.emplace(ship, checks);

			// Only check bays for in-system ships.
			if(ship->GetSystem() != system)
				continue;

			categoryCount[ship->Attributes().Category()].emplace_back(ship);
			// Ensure bayCount has an entry for this category for the special case
			// where we have no bays at all available for this type of ship.
			if(ship->CanBeCarried())
				bayCount.emplace(ship->Attributes().Category(), 0);

			if(ship->CanBeCarried() || !ship->HasBays())
				continue;

			for(auto &bay : ship->Bays())
			{
				++bayCount[bay.category];
				// The bays should always be empty. But if not, count that ship too.
				if(bay.ship)
				{
					Logger::LogError("Expected bay to be empty for " + ship->TrueModelName() + ": " + ship->Name());
					categoryCount[bay.ship->Attributes().Category()].emplace_back(bay.ship);
				}
			}
		}

	// Identify transportable ships that cannot jump and have no bay to be carried in.
	for(auto &bayType : bayCount)
	{
		const auto &shipsOfType = categoryCount[bayType.first];
		if(shipsOfType.empty())
			continue;
		for(const auto &carriable : shipsOfType)
		{
			if(carriable->JumpsRemaining() != 0)
			{
				// This ship can travel between systems and does not require a bay.
			}
			// This ship requires a bay to travel between systems.
			else if(bayType.second > 0)
				--bayType.second;
			else
			{
				// Include the lack of bay availability amongst any other
				// warnings for this carriable ship.
				auto it = flightChecks.find(carriable);
				string warning = "no bays?";
				if(it != flightChecks.end())
					it->second.emplace_back(warning);
				else
					flightChecks.emplace(carriable, vector<string>{warning});
			}
		}
	}
	return flightChecks;
}



// Add a captured ship to your fleet.
void PlayerInfo::AddShip(const shared_ptr<Ship> &ship)
{
	ships.push_back(ship);
	ship->SetIsSpecial();
	ship->SetIsYours();
	if(ship->HasBays())
		displayCarrierHelp = true;
}



// Adds a ship of the given model with the given name to the player's fleet.
void PlayerInfo::BuyShip(const Ship *model, const string &name)
{
	if(!model)
		return;

	int day = date.DaysSinceEpoch();
	int64_t cost = stockDepreciation.Value(*model, day);
	if(accounts.Credits() >= cost)
	{
		AddStockShip(model, name);

		accounts.AddCredits(-cost);
		flagship.reset();

		depreciation.Buy(*model, day, &stockDepreciation);
		for(const auto &it : model->Outfits())
			stock[it.first] -= it.second;

		if(ships.back()->HasBays())
			displayCarrierHelp = true;
	}
}



// Because this ship is being gifted, it costs nothing and starts fully depreciated.
const Ship *PlayerInfo::GiftShip(const Ship *model, const string &name, const string &id)
{
	if(!model)
		return nullptr;

	AddStockShip(model, name);

	flagship.reset();

	// If an id was given, associate and store it with the UUID of the gifted ship.
	if(!id.empty())
		giftedShips[id].clone(ships.back()->UUID());

	return ships.back().get();
}



// Sell the given ship (if it belongs to the player).
void PlayerInfo::SellShip(const Ship *selected, bool storeOutfits)
{
	for(auto it = ships.begin(); it != ships.end(); ++it)
		if(it->get() == selected)
		{
			int day = date.DaysSinceEpoch();
			int64_t cost;

			// Passing a pointer to Value gets only the hull cost. Passing a reference
			// gets hull and outfit costs.
			if(storeOutfits)
				cost = depreciation.Value(selected, day);
			else
				cost = depreciation.Value(*selected, day);

			// Record the transfer of this ship in the depreciation and stock info.
			stockDepreciation.Buy(*selected, day, &depreciation, storeOutfits);
			if(storeOutfits)
			{
				CargoHold &storage = Storage();
				for(const auto &it : selected->Outfits())
					storage.Add(it.first, it.second);
			}
			else
			{
				for(const auto &it : selected->Outfits())
					stock[it.first] += it.second;
			}

			accounts.AddCredits(cost);
			ForgetGiftedShip(*it->get());
			ships.erase(it);
			flagship.reset();
			break;
		}
}



// Take the ship from the player, if a model is specified this will permanently remove outfits in said model,
// instead of allowing the player to buy them back by putting them in the stock.
void PlayerInfo::TakeShip(const Ship *shipToTake, const Ship *model, bool takeOutfits)
{
	for(auto it = ships.begin(); it != ships.end(); ++it)
		if(it->get() == shipToTake)
		{
			// Record the transfer of this ship in the depreciation and stock info.
			stockDepreciation.Buy(*shipToTake, date.DaysSinceEpoch(), &depreciation);
			if(takeOutfits)
				for(const auto &it : shipToTake->Outfits())
				{
					// We only take all of the outfits specified in the model without putting them in the stock.
					// The extra outfits of this ship are transfered into the stock.
					int amountToTake = 0;
					if(model)
					{
						auto outfit = model->Outfits().find(it.first);
						if(outfit != model->Outfits().end())
							amountToTake = max(it.second, outfit->second);
					}
					stock[it.first] += it.second - amountToTake;
				}
			ForgetGiftedShip(*it->get(), false);
			ships.erase(it);
			flagship.reset();
			break;
		}
}



vector<shared_ptr<Ship>>::iterator PlayerInfo::DisownShip(const Ship *selected)
{
	for(auto it = ships.begin(); it != ships.end(); ++it)
		if(it->get() == selected)
		{
			flagship.reset();
			ForgetGiftedShip(*it->get());
			it = ships.erase(it);
			return (it == ships.begin()) ? it : --it;
		}
	return ships.begin();
}



// Park or unpark the given ship. A parked ship remains on a planet instead of
// flying with the player, and requires no daily crew payments.
void PlayerInfo::ParkShip(const Ship *selected, bool isParked)
{
	for(auto &ship : ships)
		if(ship.get() == selected)
		{
			isParked &= !ship->IsDisabled();
			ship->SetIsParked(isParked);
			UpdateCargoCapacities();
			flagship.reset();
			return;
		}
}



// Rename the given ship.
void PlayerInfo::RenameShip(const Ship *selected, const string &name)
{
	for(auto &ship : ships)
		if(ship.get() == selected)
		{
			ship->SetName(name);
			return;
		}
}



// Change the order of the given ship in the list.
void PlayerInfo::ReorderShip(int fromIndex, int toIndex)
{
	// Make sure the indices are valid.
	if(fromIndex == toIndex)
		return;
	if(static_cast<unsigned>(fromIndex) >= ships.size())
		return;
	if(static_cast<unsigned>(toIndex) >= ships.size())
		return;

	// Reorder the list.
	shared_ptr<Ship> ship = ships[fromIndex];
	auto oldFirstShip = ships[0];
	ships.erase(ships.begin() + fromIndex);
	ships.insert(ships.begin() + toIndex, ship);
	auto newFirstShip = ships[0];
	// Check if the ship in the first position can be a flagship and is in the current system.
	HandleFlagshipParking(oldFirstShip.get(), newFirstShip.get(), system);
	flagship.reset();
}



void PlayerInfo::SetShipOrder(const vector<shared_ptr<Ship>> &newOrder)
{
	// Check if the incoming vector contains the same elements
	if(std::is_permutation(ships.begin(), ships.end(), newOrder.begin()))
	{
		Ship *oldFirstShip = ships.front().get();
		ships = newOrder;
		Ship *newFirstShip = ships.front().get();
		// Check if the position of the flagship has changed, and the ship in the first position
		// can be a flagship and is in the current system.
		HandleFlagshipParking(oldFirstShip, newFirstShip, system);
		flagship.reset();
	}
	else
		throw runtime_error("Cannot reorder ships because the new order does not contain the same ships");
}



// Find out how attractive the player's fleet is to pirates. Aside from a
// heavy freighter, no single ship should attract extra pirate attention.
pair<double, double> PlayerInfo::RaidFleetFactors() const
{
	double attraction = 0.;
	double deterrence = 0.;
	for(const shared_ptr<Ship> &ship : Ships())
	{
		if(ship->IsParked() || ship->IsDestroyed())
			continue;

		attraction += ship->Attraction();
		deterrence += ship->Deterrence();
	}

	return make_pair(attraction, deterrence);
}



double PlayerInfo::RaidFleetAttraction(const RaidFleet &raid, const System *system) const
{
	double attraction = 0.;
	const Fleet *raidFleet = raid.GetFleet();
	const Government *raidGov = raidFleet ? raidFleet->GetGovernment() : nullptr;
	if(raidGov && raidGov->IsEnemy())
	{
		// The player's base attraction to a fleet is determined by their fleet attraction minus
		// their fleet deterrence, minus whatever the minimum attraction of this raid fleet is.
		pair<double, double> factors = RaidFleetFactors();
		// If there is a maximum attraction for this fleet, and we are above it, it will not spawn.
		if(raid.MaxAttraction() > 0 && factors.first > raid.MaxAttraction())
			return 0;

		attraction = .005 * (factors.first - factors.second - raid.MinAttraction());
		// Then we consider the strength of other fleets in the system.
		int64_t raidStrength = raidFleet->Strength();
		if(system && raidStrength)
			for(const auto &fleet : system->Fleets())
			{
				const Government *gov = fleet.Get()->GetGovernment();
				if(gov)
				{
					// If this fleet is neutral or hostile to both the player and raid fleet, it has
					// no impact on the attraction. If the fleet is hostile to only the player, the
					// raid attraction will increase. If the fleet is hostile to only the raid fleet,
					// the raid attraction will decrease. The amount of increase or decrease is determined
					// by the strength of the fleet relative to the raid fleet. System fleets which are
					// stronger have a larger impact.
					double strength = fleet.Get()->Strength() / fleet.Period();
					attraction -= (gov->IsEnemy(raidGov) - gov->IsEnemy()) * (strength / raidStrength);
				}
			}
	}
	return max(0., min(1., attraction));
}



// Get cargo information.
CargoHold &PlayerInfo::Cargo()
{
	return cargo;
}



// Get cargo information.
const CargoHold &PlayerInfo::Cargo() const
{
	return cargo;
}



// Get items stored on the player's current planet.
CargoHold &PlayerInfo::Storage()
{
	assert(planet && "can't get planetary storage in-flight");
	return planetaryStorage[planet];
}



// Get planetary storage information for all planets (for map and overviews).
const std::map<const Planet *, CargoHold> &PlayerInfo::PlanetaryStorage() const
{
	return planetaryStorage;
}



// Adjust the cost basis for the given commodity.
void PlayerInfo::AdjustBasis(const string &commodity, int64_t adjustment)
{
	costBasis[commodity] += adjustment;
}



// Get the cost basis for some number of tons of the given commodity. Each ton
// of the commodity that you own is assumed to have the same basis.
int64_t PlayerInfo::GetBasis(const string &commodity, int tons) const
{
	// Handle cost basis even when not landed on a planet.
	int total = cargo.Get(commodity);
	for(const auto &ship : ships)
		total += ship->Cargo().Get(commodity);
	if(!total)
		return 0;

	auto it = costBasis.find(commodity);
	int64_t basis = (it == costBasis.end()) ? 0 : it->second;
	return (basis * tons) / total;
}



// Switch cargo from being stored in ships to being stored here. Also recharge
// ships, check for mission completion, and apply fines for contraband.
void PlayerInfo::Land(UI *ui)
{
	// This can only be done while landed.
	if(!system || !planet)
		return;

	if(!freshlyLoaded)
	{
		Audio::Play(Audio::Get("landing"));
		Audio::PlayMusic(planet->MusicName());
	}

	// Mark this planet as visited.
	Visit(*planet);
	if(planet == travelDestination)
		travelDestination = nullptr;

	// Remove any ships that have been destroyed or captured.
	map<string, int> lostCargo;
	vector<shared_ptr<Ship>>::iterator it = ships.begin();
	while(it != ships.end())
	{
		if((*it)->IsDestroyed() || !(*it)->IsYours())
		{
			// If any of your ships are destroyed, your cargo "cost basis" should
			// be adjusted based on what you lost.
			for(const auto &cargo : (*it)->Cargo().Commodities())
				if(cargo.second)
					lostCargo[cargo.first] += cargo.second;
			// Also, the ship and everything in it should be removed from your
			// depreciation records. Transfer it to a throw-away record:
			Depreciation().Buy(**it, date.DaysSinceEpoch(), &depreciation);

			ForgetGiftedShip(*it->get());
			it = ships.erase(it);
		}
		else
			++it;
	}

	// "Unload" all fighters, so they will get recharged, etc.
	for(const shared_ptr<Ship> &ship : ships)
		ship->UnloadBays();

	// Ships that are landed with you on the planet should fully recharge.
	// Those in remote systems restore what they can without landing.
	bool clearance = HasClearance(*this, planet);
	const bool canUseServices = planet->CanUseServices();
	for(const shared_ptr<Ship> &ship : ships)
		if(!ship->IsParked() && !ship->IsDisabled())
		{
			if(ship->GetSystem() == system)
			{
				const bool alreadyLanded = ship->GetPlanet() == planet;
				if(alreadyLanded || planet->CanLand(*ship) || (clearance && planet->IsAccessible(ship.get())))
				{
					ship->Recharge(canUseServices ? planet->GetPort().GetRecharges() : Port::RechargeType::None,
						planet->GetPort().HasService(Port::ServicesType::HireCrew));
					if(!ship->GetPlanet())
						ship->SetPlanet(planet);
				}
				// Ships that cannot land with the flagship choose the most suitable planet
				// in the system.
				else
				{
					const StellarObject *landingObject = AI::FindLandingLocation(*ship);
					const bool foundSpaceport = landingObject;
					if(!landingObject)
						landingObject = AI::FindLandingLocation(*ship, false);
					if(landingObject)
						ship->SetPlanet(landingObject->GetPlanet());
					ship->Recharge(foundSpaceport);
				}
			}
			else
				ship->Recharge(Port::RechargeType::None, false);
		}

	// Cargo management needs to be done after updating ship locations (above).
	UpdateCargoCapacities();
	// If the player is actually landing (rather than simply loading the game),
	// new fines may be levied.
	if(!freshlyLoaded)
		Fine(ui);
	// Ships that are landed with you on the planet should pool all their cargo together.
	PoolCargo();
	// Adjust cargo cost basis for any cargo lost due to a ship being destroyed.
	for(const auto &it : lostCargo)
		AdjustBasis(it.first, -(costBasis[it.first] * it.second) / (cargo.Get(it.first) + it.second));

	// Evaluate changes to NPC spawning criteria.
	if(!freshlyLoaded)
		UpdateMissionNPCs();

	// Update missions that are completed, or should be failed.
	StepMissions(ui);
	UpdateCargoCapacities();

<<<<<<< HEAD
	// Reset commodity profit
	profit = 0;
	tonsSold = 0;
	autoBoughtAmount = 0;
	// Auto-sell commodities
	// TODO: only with appropriate setting/mission/outfit
	// SellCommodities();

	// If the player is actually landing (rather than simply loading the game),
	// new missions are created and new fines may be levied.
=======
	// Create whatever missions this planet has to offer.
>>>>>>> a9b5d791
	if(!freshlyLoaded)
		CreateMissions();
	// Upon loading the game, prompt the player about any paused missions, but if there are many
	// do not name them all (since this would overflow the screen).
	else if(ui && !inactiveMissions.empty())
	{
		string message = "These active missions or jobs were deactivated due to a missing definition"
			" - perhaps you recently removed a plugin?\n";
		auto mit = inactiveMissions.rbegin();
		int named = 0;
		while(mit != inactiveMissions.rend() && (++named < 10))
		{
			message += "\t\"" + mit->Name() + "\"\n";
			++mit;
		}
		if(mit != inactiveMissions.rend())
			message += " and " + to_string(distance(mit, inactiveMissions.rend())) + " more.\n";
		message += "They will be reactivated when the necessary plugin is reinstalled.";
		ui->Push(new Dialog(message));
	}

	// Hire extra crew back if any were lost in-flight (i.e. boarding) or
	// some bunks were freed up upon landing (i.e. completed missions).
	if(Preferences::Has("Rehire extra crew when lost")
			&& (planet->GetPort().HasService(Port::ServicesType::HireCrew) && canUseServices) && flagship)
	{
		int added = desiredCrew - flagship->Crew();
		if(added > 0)
		{
			flagship->AddCrew(added);
			Messages::Add("You hire " + to_string(added) + (added == 1
					? " extra crew member to fill your now-empty bunk."
					: " extra crew members to fill your now-empty bunks."), Messages::Importance::High);
		}
	}

	freshlyLoaded = false;
	flagship.reset();
}



// Load the cargo back into your ships. This may require selling excess, in
// which case a message will be returned.
bool PlayerInfo::TakeOff(UI *ui, const bool distributeCargo)
{
	// This can only be done while landed.
	if(!system || !planet)
		return false;

	flagship = FlagshipPtr();
	if(!flagship)
		return false;

	shouldLaunch = false;
	Audio::Play(Audio::Get("takeoff"));

	// Jobs are only available when you are landed.
	availableJobs.clear();
	availableMissions.clear();
	doneMissions.clear();
	stock.clear();

	// Special persons who appeared last time you left the planet, can appear again.
	GameData::ResetPersons();

	// Store the total cargo counts in case we need to adjust cost bases below.
	map<string, int> originalTotals = cargo.Commodities();

	// Move the flagship to the start of the list of ships and ensure that all
	// escorts know which ship is acting as flagship.
	SetFlagship(*flagship);

	// Auto-buy commodities to fill your ships to sell along your route
	// TODO: only with appropriate setting/mission/outfit
	/*
	if(!travelPlan.empty())
	{
		const System* destination = travelPlan.front();
		//TODO: Find system within your jump range?

		BuyBestTrade(*destination);
	}
	*/


	// Recharge any ships that can be recharged, and load available cargo.
	const bool canUseServices = planet->CanUseServices();
	for(const shared_ptr<Ship> &ship : ships)
		if(!ship->IsParked() && !ship->IsDisabled())
		{
			// Recalculate the weapon cache in case a mass-less change had an effect.
			ship->GetAICache().Calibrate(*ship.get());
			if(ship->GetSystem() != system)
			{
				ship->Recharge(Port::RechargeType::None, false);
				continue;
			}
			else
				ship->Recharge(canUseServices ? planet->GetPort().GetRecharges() : Port::RechargeType::None,
					planet->GetPort().HasService(Port::ServicesType::HireCrew));
		}

	if(distributeCargo)
		DistributeCargo();

	if(cargo.Passengers())
	{
		int extra = min(cargo.Passengers(), flagship->Crew() - flagship->RequiredCrew());
		if(extra)
		{
			flagship->AddCrew(-extra);
			if(extra == 1)
				Messages::Add("You fired a crew member to free up a bunk for a passenger.", Messages::Importance::High);
			else
				Messages::Add("You fired " + to_string(extra) + " crew members to free up bunks for passengers.",
						Messages::Importance::High);
			flagship->Cargo().SetBunks(flagship->Attributes().Get("bunks") - flagship->Crew());
			cargo.TransferAll(flagship->Cargo());
		}
	}

	int extra = flagship->Crew() + flagship->Cargo().Passengers() - flagship->Attributes().Get("bunks");
	if(extra > 0)
	{
		flagship->AddCrew(-extra);
		if(extra == 1)
			Messages::Add("You fired a crew member because you have no bunk for them.", Messages::Importance::High);
		else
			Messages::Add("You fired " + to_string(extra) + " crew members because you have no bunks for them.",
					Messages::Importance::High);
		flagship->Cargo().SetBunks(flagship->Attributes().Get("bunks") - flagship->Crew());
	}

	// For each active, carriable ship you own, try to find an active ship that has a bay for it.
	auto carriers = vector<Ship *>{};
	auto toLoad = vector<shared_ptr<Ship>>{};
	for(auto &ship : ships)
		if(!ship->IsParked() && !ship->IsDisabled())
		{
			if(ship->CanBeCarried() && ship != flagship)
				toLoad.emplace_back(ship);
			else if(ship->HasBays())
				carriers.emplace_back(ship.get());
		}
	if(!toLoad.empty())
	{
		size_t uncarried = toLoad.size();
		if(!carriers.empty())
		{
			// Order carried ships such that those requiring bays are loaded first. For
			// jump-capable carried ships, prefer loading those with a shorter range.
			stable_sort(toLoad.begin(), toLoad.end(),
				[](const shared_ptr<Ship> &a, const shared_ptr<Ship> &b)
				{
					return a->JumpsRemaining() < b->JumpsRemaining();
				});
			// We are guaranteed that each carried `ship` is not parked and not disabled, and that
			// all possible parents are also not parked, not disabled, and not `ship`.
			for(auto &ship : toLoad)
				for(auto &parent : carriers)
					if(parent->GetSystem() == ship->GetSystem() && parent->Carry(ship))
					{
						--uncarried;
						break;
					}
		}

		if(uncarried)
		{
			// The remaining uncarried ships are launched alongside the player.
			string message = (uncarried > 1) ? "Some escorts were" : "One escort was";
			Messages::Add(message + " unable to dock with a carrier.", Messages::Importance::High);
		}
	}

	// By now, all cargo should have been divvied up among your ships. So, any
	// mission cargo or passengers left behind cannot be carried, and those
	// missions have aborted.
	vector<const Mission *> missionsToRemove;
	for(const auto &it : cargo.MissionCargo())
		if(it.second)
		{
			if(it.first->IsVisible())
				Messages::Add("Mission \"" + it.first->Name()
					+ "\" aborted because you do not have space for the cargo."
						, Messages::Importance::Highest);
			missionsToRemove.push_back(it.first);
		}
	for(const auto &it : cargo.PassengerList())
		if(it.second)
		{
			if(it.first->IsVisible())
				Messages::Add("Mission \"" + it.first->Name()
					+ "\" aborted because you do not have enough passenger bunks free."
						, Messages::Importance::Highest);
			missionsToRemove.push_back(it.first);

		}
	for(const Mission *mission : missionsToRemove)
		RemoveMission(Mission::ABORT, *mission, ui);

	// Any ordinary cargo left behind can be sold.
	int64_t income = 0;
	int day = date.DaysSinceEpoch();
	int64_t sold = cargo.Used();
	int64_t totalBasis = 0;
	if(sold)
	{
		for(const auto &commodity : cargo.Commodities())
		{
			if(!commodity.second)
				continue;

			// Figure out how much income you get for selling this cargo.
			int64_t value = commodity.second * static_cast<int64_t>(system->Trade(commodity.first));
			income += value;

			int original = originalTotals[commodity.first];
			auto it = costBasis.find(commodity.first);
			if(!original || it == costBasis.end() || !it->second)
				continue;

			// Now, figure out how much of that income is profit by calculating
			// the cost basis for this cargo (which is just the total cost basis
			// multiplied by the percent of the cargo you are selling).
			int64_t basis = it->second * commodity.second / original;
			it->second -= basis;
			totalBasis += basis;
		}
		if(!planet->HasOutfitter())
			for(const auto &outfit : cargo.Outfits())
			{
				// Compute the total value for each type of excess outfit.
				if(!outfit.second)
					continue;
				int64_t cost = depreciation.Value(outfit.first, day, outfit.second);
				for(int i = 0; i < outfit.second; ++i)
					stockDepreciation.Buy(outfit.first, day, &depreciation);
				income += cost;
			}
		else
			for(const auto &outfit : cargo.Outfits())
			{
				// Transfer the outfits from cargo to the storage on this planet.
				if(!outfit.second)
					continue;
				cargo.Transfer(outfit.first, outfit.second, Storage());
			}
	}
	accounts.AddCredits(income);
	cargo.Clear();
	stockDepreciation = Depreciation();

	if(profit)
	{
		// Report if you manually sold commodities or outfits
		string message = "You sold " + to_string(tonsSold)
			+ (tonsSold == 1 ? " ton" : " tons") + " of cargo ";

		if(profit < 0)
			message += "at a loss of " + Format::Credits(-profit) + " credits.";
		else
			message += "for a total profit of " + Format::Credits(profit) + " credits.";

		Messages::Add(message, Messages::Importance::High);
	}

	MessageAutoTrade();

	if(sold)
	{
		// Report how much excess cargo was sold, and what profit you earned.
		ostringstream out;
		out << "You sold " << sold << " tons of excess cargo for " << Format::Credits(income) << " credits";
		if(totalBasis && totalBasis != income)
			out << " (for a profit of " << (income - totalBasis) << " credits).";
		else
			out << ".";
		Messages::Add(out.str(), Messages::Importance::High);
	}

	return true;
}



void PlayerInfo::PoolCargo()
{
	// This can only be done while landed.
	if(!planet)
		return;
	for(const shared_ptr<Ship> &ship : ships)
		if(ship->GetPlanet() == planet && !ship->IsParked())
			ship->Cargo().TransferAll(cargo);
}



const CargoHold &PlayerInfo::DistributeCargo()
{
	for(const shared_ptr<Ship> &ship : ships)
		if(!ship->IsParked() && !ship->IsDisabled() && ship->GetPlanet() == planet)
		{
			if(ship != flagship)
			{
				ship->Cargo().SetBunks(ship->Attributes().Get("bunks") - ship->RequiredCrew());
				cargo.TransferAll(ship->Cargo());
			}
			else
			{
				// Your flagship takes first priority for passengers but last for cargo.
				desiredCrew = ship->Crew();
				ship->Cargo().SetBunks(ship->Attributes().Get("bunks") - desiredCrew);
				for(const auto &it : cargo.PassengerList())
					cargo.TransferPassengers(it.first, it.second, ship->Cargo());
			}
		}
	// Load up your flagship last, so that it will have space free for any
	// plunder that you happen to acquire.
	cargo.TransferAll(flagship->Cargo());

	return cargo;
}



// Check if commodities are currently tradeable
bool PlayerInfo::CanTrade()
{
	return planet
		&& Flagship()
		&& planet->CanUseServices()
		&& planet->IsInhabited()
		&& system->HasTrade();
}



// Check if the selected system has commodities that will make profit
// when traded from this planet. It checks if the system is landable
// or bribeable. This will check available cargo, and assumes you will
// sell other commodities to make room for the best one.
PlayerInfo::BestTradeState PlayerInfo::GetBestTradeState(const System *destination)
{
	if(!destination
		|| destination == system
		|| !HasVisited(*destination)
		|| !destination->IsInhabited(Flagship())
		|| !destination->HasTrade())
		return NONE;

	// See if we can potentially land in the system
	bool landable = false;
	for(const StellarObject &object : destination->Objects())
	{
		if(object.HasSprite() && object.HasValidPlanet())
		{
			const Planet *planet = object.GetPlanet();
			if(planet->CanLand(*Flagship()))
			{
				landable = true;
				break;
			}
			// TODO: optionally skip bribeable planets for auto-buy
			const string& lang = planet->GetGovernment()->Language();
			if(planet->GetBribeFraction() &&
				(lang.empty() || conditions.Get("language: " + lang)))
			{
				landable = true;
				break;
			}
		}
	}
	if(!landable)
		return NONE;

	int trade = BestTradeCommodity(*destination);
	if(trade == -1)
		return NONE;

	int sizeForCommodities = cargo.Size()
		- cargo.OutfitsSize() - cargo. MissionCargoSize() - cargo.Get(GameData::Commodities()[trade].name);

	if(sizeForCommodities <= 0)
		return NONE;

	if(system->Trade(GameData::Commodities()[autoBoughtCommodity].name) > Accounts().Credits())
		return POOR;

	if(sizeForCommodities <= Flagship()->Cargo().Size())
		return SHIP;

	return FLEET;
}



// What is the best commodity to trade from the current system to the destination
int PlayerInfo::BestTradeCommodity(const System &destination)
{
	int64_t bestProfit = 0;
	int bestCommodity = -1;
	int i = 0;
	for(const auto &commodity : GameData::Commodities())
	{
		int64_t sellPrice = destination.Trade(commodity.name);
		int64_t purcPrice = system->Trade(commodity.name);
		int64_t profit = sellPrice - purcPrice;
		if(profit > bestProfit)
		{
			bestProfit = profit;
			bestCommodity = i;
		}
		i++;
	}

	return bestCommodity;
}



// Purchase commodities that make the most profit when sold at destination
int PlayerInfo::BuyBestTrade(const System &destination, BestTradeState state, bool sellFirst)
{
	if(state == POOR)
		return -1;

	int oldType = autoBoughtCommodity;
	autoBoughtCommodity = BestTradeCommodity(destination);

	if(oldType != autoBoughtCommodity)
		autoBoughtAmount = 0;

	if(autoBoughtCommodity == -1)
		return -1;

	if(sellFirst)
	{
		int64_t profitSave = profit;
		int tonsSoldSave = tonsSold;
		SellCommodities(autoBoughtCommodity);
		profitAuto += profit - profitSave;
		tonsSoldAuto += tonsSold - tonsSoldSave;
		profit = profitSave;
		tonsSold = tonsSoldSave;
	}

	// Fill all cargo, but keep your flagship free of space for plundering
	// TODO: check each ship for special outfit attribute or something?
	int64_t amount = cargo.Free();
	if(state != SHIP)
		amount -= flagship->Cargo().Free();

	if(amount <= 0)
		return autoBoughtCommodity;

	const string &type = GameData::Commodities()[autoBoughtCommodity].name;
	int64_t price = system->Trade(type);

	amount = min(amount, Accounts().Credits() / price);
	AdjustBasis(type, amount * price);
	amount = cargo.Add(type, amount);
	Accounts().AddCredits(-amount * price);
	GameData::AddPurchase(*system, type, amount);

	autoBoughtDestination = &destination;
	autoBoughtPrice = price;
	autoBoughtAmount += amount;

	return autoBoughtCommodity;
}



void PlayerInfo::MessageAutoTrade()
{
	if(tonsSoldAuto)
	{
		// Report if you sold things to make room for auto-selected trade.
		string message = "You sold " + to_string(tonsSoldAuto)
			+ (tonsSoldAuto == 1 ? " ton" : " tons")
			+ " of cargo to make room for " + GameData::Commodities()[autoBoughtCommodity].name;

		if(profitAuto < 0)
			message += " at a loss of " + Format::Credits(-profitAuto) + " credits.";
		else if(profitAuto == 0)
			message += ".";
		else
			message += " for a total profit of " + Format::Credits(profitAuto) + " credits.";

		Messages::Add(message, Messages::Importance::High);

		tonsSoldAuto = 0;
		profitAuto = 0;
	}

	if(autoBoughtAmount)
	{
		// Report if commodities were auto-selected and bought.
		string message = "You bought " + to_string(autoBoughtAmount)
			+ (autoBoughtAmount == 1 ? " ton" : " tons") + " of " + GameData::Commodities()[autoBoughtCommodity].name + " "
			+ "for " + Format::Credits(autoBoughtPrice * autoBoughtAmount) + " credits, to be sold at "
			+ autoBoughtDestination->Name();

		Messages::Add(message, Messages::Importance::High);

		autoBoughtAmount = 0;
	}
}



// Track profit and tons sold for message on takeoff
void PlayerInfo::AddProfit(int64_t profitAdd, int tonsSoldAdd)
{
	profit += profitAdd;
	tonsSold += tonsSoldAdd;
}



// Sell all commodities - track profit and tons sold for message
void PlayerInfo::SellCommodities(int exclude)
{
	if(exclude != autoBoughtCommodity)
		autoBoughtAmount = 0;

	int i = 0;
	for(const auto &it : cargo.Commodities())
	{
		const string &commodity = it.first;
		if(exclude == i++)
			continue;


		const int64_t &	amount = it.second;
		int64_t price = system->Trade(commodity);
		if(!price || !amount)
			continue;

		int64_t basis = GetBasis(commodity, -amount);

		AddProfit(amount * price + basis, amount);

		GameData::AddPurchase(*system, commodity, -amount);
		AdjustBasis(commodity, basis);
		accounts.AddCredits(amount * price);
		cargo.Remove(commodity, amount);
	}
}



void PlayerInfo::AddPlayTime(chrono::nanoseconds timeVal)
{
	playTime += timeVal.count() * .000000001;
}



double PlayerInfo::GetPlayTime() const noexcept
{
	return playTime;
}



// Get the player's logbook.
const multimap<Date, string> &PlayerInfo::Logbook() const
{
	return logbook;
}



void PlayerInfo::AddLogEntry(const string &text)
{
	logbook.emplace(date, text);
}



const map<string, map<string, string>> &PlayerInfo::SpecialLogs() const
{
	return specialLogs;
}



void PlayerInfo::AddSpecialLog(const string &type, const string &name, const string &text)
{
	string &entry = specialLogs[type][name];
	if(!entry.empty())
		entry += "\n\t";
	entry += text;
}



bool PlayerInfo::HasLogs() const
{
	return !logbook.empty() || !specialLogs.empty();
}



// Call this after missions update, or if leaving the outfitter, shipyard, or
// hiring panel. Updates the information on how much space is available.
void PlayerInfo::UpdateCargoCapacities()
{
	int size = 0;
	int bunks = 0;
	flagship = FlagshipPtr();
	for(const shared_ptr<Ship> &ship : ships)
		if(ship->GetPlanet() == planet && !ship->IsParked())
		{
			size += ship->Attributes().Get("cargo space");
			int crew = (ship == flagship ? ship->Crew() : ship->RequiredCrew());
			bunks += ship->Attributes().Get("bunks") - crew;
		}
	cargo.SetSize(size);
	cargo.SetBunks(bunks);
}



// Get the list of active missions.
const list<Mission> &PlayerInfo::Missions() const
{
	return missions;
}



// Get the list of ordinary jobs that are available on the job board.
const list<Mission> &PlayerInfo::AvailableJobs() const
{
	return availableJobs;
}



const PlayerInfo::SortType PlayerInfo::GetAvailableSortType() const
{
	return availableSortType;
}



void PlayerInfo::NextAvailableSortType()
{
	availableSortType = static_cast<SortType>((availableSortType + 1) % (CONVENIENT + 1));
	SortAvailable();
}



const bool PlayerInfo::ShouldSortAscending() const
{
	return availableSortAsc;
}



void PlayerInfo::ToggleSortAscending()
{
	availableSortAsc = !availableSortAsc;
	SortAvailable();
}



const bool PlayerInfo::ShouldSortSeparateDeadline() const
{
	return sortSeparateDeadline;
}



void PlayerInfo::ToggleSortSeparateDeadline()
{
	sortSeparateDeadline = !sortSeparateDeadline;
	SortAvailable();
}



const bool PlayerInfo::ShouldSortSeparatePossible() const
{
	return sortSeparatePossible;
}



void PlayerInfo::ToggleSortSeparatePossible()
{
	sortSeparatePossible = !sortSeparatePossible;
	SortAvailable();
}



// Return a pointer to the mission that was most recently accepted while in-flight.
const Mission *PlayerInfo::ActiveBoardingMission() const
{
	return activeBoardingMission;
}



// Update mission NPCs with the player's current conditions.
void PlayerInfo::UpdateMissionNPCs()
{
	for(Mission &mission : missions)
		mission.UpdateNPCs(*this);
}



// Accept the given job.
void PlayerInfo::AcceptJob(const Mission &mission, UI *ui)
{
	for(auto it = availableJobs.begin(); it != availableJobs.end(); ++it)
		if(&*it == &mission)
		{
			cargo.AddMissionCargo(&mission);
			it->Do(Mission::OFFER, *this);
			it->Do(Mission::ACCEPT, *this, ui);
			auto spliceIt = it->IsUnique() ? missions.begin() : missions.end();
			missions.splice(spliceIt, availableJobs, it);
			SortAvailable(); // Might not have cargo anymore, so some jobs can be sorted to end
			break;
		}
}



// Look at the list of available missions and see if any of them can be offered
// right now, in the given location (landing or spaceport). If there are no
// missions that can be accepted, return a null pointer.
Mission *PlayerInfo::MissionToOffer(Mission::Location location)
{
	if(ships.empty())
		return nullptr;

	// If a mission can be offered right now, move it to the start of the list
	// so we know what mission the callback is referring to, and return it.
	for(auto it = availableMissions.begin(); it != availableMissions.end(); ++it)
		if(it->IsAtLocation(location) && it->CanOffer(*this) && it->CanAccept(*this))
		{
			availableMissions.splice(availableMissions.begin(), availableMissions, it);
			return &availableMissions.front();
		}
	return nullptr;
}



// Check if any of the game's missions can be offered from this ship, given its
// relationship with the player. If none offer, return nullptr.
Mission *PlayerInfo::BoardingMission(const shared_ptr<Ship> &ship)
{
	// Do not create missions from existing mission NPC's, or the player's ships.
	if(ship->IsSpecial())
		return nullptr;
	// Ensure that boarding this NPC again does not create a mission.
	ship->SetIsSpecial();

	// "boardingMissions" is emptied by MissionCallback, but to be sure:
	boardingMissions.clear();

	Mission::Location location = (ship->GetGovernment()->IsEnemy()
			? Mission::BOARDING : Mission::ASSISTING);

	// Check for available boarding or assisting missions.
	for(const auto &it : GameData::Missions())
		if(it.second.IsAtLocation(location) && it.second.CanOffer(*this, ship))
		{
			boardingMissions.push_back(it.second.Instantiate(*this, ship));
			if(boardingMissions.back().IsFailed(*this))
				boardingMissions.pop_back();
			else
				return &boardingMissions.back();
		}

	return nullptr;
}



bool PlayerInfo::CaptureOverriden(const shared_ptr<Ship> &ship) const
{
	if(ship->IsCapturable())
		return false;
	// Check if there's a boarding mission being offered which allows this ship to be captured. If the boarding
	// mission was declined, then this results in one-time capture access to the ship. If it was accepted, then
	// the next boarding attempt will have the boarding mission in the player's active missions list, checked below.
	const Mission *mission = boardingMissions.empty() ? nullptr : &boardingMissions.back();
	// Otherwise, check if there's an already active mission which grants access. This allows trying to board the
	// ship again after accepting the mission.
	if(!mission)
		for(const Mission &mission : Missions())
			if(mission.OverridesCapture() && !mission.IsFailed(*this) && mission.SourceShip() == ship.get())
				return true;
	return mission && mission->OverridesCapture() && !mission->IsFailed(*this) && mission->SourceShip() == ship.get();
}



// Engine calls this after placing the boarding mission's NPCs.
void PlayerInfo::ClearActiveBoardingMission()
{
	activeBoardingMission = nullptr;
}



// If one of your missions cannot be offered because you do not have enough
// space for it, and it specifies a message to be shown in that situation,
// show that message.
void PlayerInfo::HandleBlockedMissions(Mission::Location location, UI *ui)
{
	list<Mission> &missionList = availableMissions.empty() ? boardingMissions : availableMissions;
	if(ships.empty() || missionList.empty())
		return;

	for(auto &it : missionList)
		if(it.IsAtLocation(location) && it.CanOffer(*this) && !it.CanAccept(*this))
		{
			string message = it.BlockedMessage(*this);
			if(!message.empty())
			{
				ui->Push(new Dialog(message));
				return;
			}
		}
}



// Callback for accepting or declining whatever mission has been offered.
// Responses which would kill the player are handled before the on offer
// conversation ended.
void PlayerInfo::MissionCallback(int response)
{
	list<Mission> &missionList = availableMissions.empty() ? boardingMissions : availableMissions;
	if(missionList.empty())
		return;

	Mission &mission = missionList.front();

	// If landed, this conversation may require the player to immediately depart.
	shouldLaunch |= (GetPlanet() && Conversation::RequiresLaunch(response));
	if(response == Conversation::ACCEPT || response == Conversation::LAUNCH)
	{
		bool shouldAutosave = mission.RecommendsAutosave();
		if(planet)
		{
			cargo.AddMissionCargo(&mission);
			UpdateCargoCapacities();
		}
		else if(Flagship())
			flagship->Cargo().AddMissionCargo(&mission);
		else
			return;

		// Move this mission from the offering list into the "accepted"
		// list, viewable on the MissionPanel. Unique missions are moved
		// to the front, so they appear at the top of the list if viewed.
		auto spliceIt = mission.IsUnique() ? missions.begin() : missions.end();
		missions.splice(spliceIt, missionList, missionList.begin());
		mission.Do(Mission::ACCEPT, *this);
		if(shouldAutosave)
			Autosave();
		// If this is a mission offered in-flight, expose a pointer to it
		// so Engine::SpawnFleets can add its ships without requiring the
		// player to land.
		if(mission.IsAtLocation(Mission::BOARDING) || mission.IsAtLocation(Mission::ASSISTING))
			activeBoardingMission = &*--spliceIt;
	}
	else if(response == Conversation::DECLINE || response == Conversation::FLEE)
	{
		mission.Do(Mission::DECLINE, *this);
		missionList.pop_front();
	}
	else if(response == Conversation::DEFER || response == Conversation::DEPART)
	{
		mission.Do(Mission::DEFER, *this);
		missionList.pop_front();
	}
}



// Basic callback, allowing conversations to force the player to depart from a
// planet without requiring a mission to offer.
void PlayerInfo::BasicCallback(int response)
{
	// If landed, this conversation may require the player to immediately depart.
	shouldLaunch |= (GetPlanet() && Conversation::RequiresLaunch(response));
}



// Mark a mission for removal, either because it was completed, or it failed,
// or because the player aborted it.
void PlayerInfo::RemoveMission(Mission::Trigger trigger, const Mission &mission, UI *ui)
{
	for(auto it = missions.begin(); it != missions.end(); ++it)
		if(&*it == &mission)
		{
			// Don't delete the mission yet, because the conversation or dialog
			// panel may still be showing. Instead, just mark it as done. Doing
			// this first avoids the possibility of an infinite loop, e.g. if a
			// mission's "on fail" fails the mission itself.
			doneMissions.splice(doneMissions.end(), missions, it);

			it->Do(trigger, *this, ui);
			cargo.RemoveMissionCargo(&mission);
			for(shared_ptr<Ship> &ship : ships)
				ship->Cargo().RemoveMissionCargo(&mission);
			return;
		}
}



// Mark a mission as failed, but do not remove it from the mission list yet.
void PlayerInfo::FailMission(const Mission &mission)
{
	for(auto &it : missions)
		if(&it == &mission)
		{
			it.Fail();
			return;
		}
}



// Update mission status based on an event.
void PlayerInfo::HandleEvent(const ShipEvent &event, UI *ui)
{
	// Combat rating increases when you disable an enemy ship.
	if(event.ActorGovernment() && event.ActorGovernment()->IsPlayer())
		if((event.Type() & ShipEvent::DISABLE) && event.Target() && !event.Target()->IsYours())
		{
			auto &rating = conditions["combat rating"];
			static const int64_t maxRating = 2000000000;
			rating = min(maxRating, rating + (event.Target()->Cost() + 250000) / 500000);
		}

	for(Mission &mission : missions)
		mission.Do(event, *this, ui);

	// If the player's flagship was destroyed, the player is dead.
	if((event.Type() & ShipEvent::DESTROY) && !ships.empty() && event.Target().get() == Flagship())
		Die();
}



// Get mutable access to the player's list of conditions.
ConditionsStore &PlayerInfo::Conditions()
{
	return conditions;
}



// Access the player's list of conditions.
const ConditionsStore &PlayerInfo::Conditions() const
{
	return conditions;
}



// Uuid for the gifted ships, with the ship class follow by the names they had when they were gifted to the player.
const map<string, EsUuid> &PlayerInfo::GiftedShips() const
{
	return giftedShips;
}



map<string, string> PlayerInfo::GetSubstitutions() const
{
	map<string, string> subs;
	GameData::GetTextReplacements().Substitutions(subs, Conditions());

	subs["<first>"] = FirstName();
	subs["<last>"] = LastName();
	const Ship *flag = Flagship();
	if(flag)
	{
		subs["<ship>"] = flag->Name();
		subs["<model>"] = flag->DisplayModelName();
	}

	subs["<system>"] = GetSystem()->Name();
	subs["<date>"] = GetDate().ToString();
	subs["<day>"] = GetDate().LongString();
	return subs;
}



bool PlayerInfo::SetTribute(const Planet *planet, int64_t payment)
{
	if(payment > 0)
	{
		tributeReceived[planet] = payment;
		// Properly connect this function to the dominated property of planets.
		GameData::GetPolitics().DominatePlanet(planet);
	}
	else
	{
		tributeReceived.erase(planet);
		// Properly connect this function to the (no longer) dominated property of planets.
		GameData::GetPolitics().DominatePlanet(planet, false);
	}

	return true;
}



bool PlayerInfo::SetTribute(const string &planetTrueName, int64_t payment)
{
	const Planet *planet = GameData::Planets().Find(planetTrueName);
	if(!planet)
		return false;

	return SetTribute(planet, payment);
}



// Get a list of all tribute that the player receives.
const map<const Planet *, int64_t> &PlayerInfo::GetTribute() const
{
	return tributeReceived;
}



// Get the total sum of the tribute the player receives.
int64_t PlayerInfo::GetTributeTotal() const
{
	return accumulate(
		tributeReceived.begin(),
		tributeReceived.end(),
		0,
		[](int64_t value, const std::map<const Planet *, int64_t>::value_type &tribute)
		{
			return value + tribute.second;
		}
	);
}



// Check if the player knows the location of the given system (whether or not
// they have actually visited it).
bool PlayerInfo::HasSeen(const System &system) const
{
	if(&system == this->system)
		return true;

	// Shrouded systems have special considerations as to whether they're currently seen or not.
	bool shrouded = system.Shrouded();
	if(!shrouded && seen.contains(&system))
		return true;

	auto usesSystem = [&system](const Mission &m) noexcept -> bool
	{
		if(!m.IsVisible())
			return false;
		if(m.Waypoints().contains(&system))
			return true;
		if(m.MarkedSystems().contains(&system))
			return true;
		for(auto &&p : m.Stopovers())
			if(p->IsInSystem(&system))
				return true;
		return m.Destination()->IsInSystem(&system);
	};
	if(any_of(availableJobs.begin(), availableJobs.end(), usesSystem))
		return true;
	if(any_of(missions.begin(), missions.end(), usesSystem))
		return true;

	if(shrouded)
	{
		// All systems linked to a system the player can view are visible.
		if(any_of(system.Links().begin(), system.Links().end(),
				[&](const System *s) noexcept -> bool { return CanView(*s); }))
			return true;
		// A shrouded system not linked to a viewable system must be visible from the current system.
		if(!system.VisibleNeighbors().contains(this->system))
			return false;
		// If a shrouded system is in visible range, then it can be seen if it is not also hidden.
		return !system.Hidden();
	}

	return KnowsName(system);
}



// Check if the player can view the contents of the given system.
bool PlayerInfo::CanView(const System &system) const
{
	// A player can always view the contents of the system they are in. Otherwise,
	// the system must have been visited before and not be shrouded.
	return (HasVisited(system) && !system.Shrouded()) || &system == this->system;
}



// Check if the player has visited the given system.
bool PlayerInfo::HasVisited(const System &system) const
{
	return visitedSystems.contains(&system);
}



// Check if the player has visited the given planet.
bool PlayerInfo::HasVisited(const Planet &planet) const
{
	return visitedPlanets.contains(&planet);
}



// Check if the player knows the name of a system, either from visiting there or
// because a job or active mission includes the name of that system.
bool PlayerInfo::KnowsName(const System &system) const
{
	if(CanView(system))
		return true;

	for(const Mission &mission : availableJobs)
		if(mission.Destination()->IsInSystem(&system))
			return true;

	for(const Mission &mission : missions)
		if(mission.IsVisible() && mission.Destination()->IsInSystem(&system))
			return true;

	return false;
}


// Mark the given system as visited, and mark all its neighbors as seen.
void PlayerInfo::Visit(const System &system)
{
	visitedSystems.insert(&system);
	seen.insert(&system);
	for(const System *neighbor : system.VisibleNeighbors())
		if(!neighbor->Hidden() || system.Links().contains(neighbor))
			seen.insert(neighbor);
}



// Mark the given planet as visited.
void PlayerInfo::Visit(const Planet &planet)
{
	visitedPlanets.insert(&planet);
}



// Mark a system as unvisited, even if visited previously.
void PlayerInfo::Unvisit(const System &system)
{
	visitedSystems.erase(&system);
	for(const StellarObject &object : system.Objects())
		if(object.GetPlanet())
			Unvisit(*object.GetPlanet());
}



void PlayerInfo::Unvisit(const Planet &planet)
{
	visitedPlanets.erase(&planet);
}



bool PlayerInfo::HasMapped(int mapSize) const
{
	DistanceMap distance(GetSystem(), mapSize);
	for(const System *system : distance.Systems())
		if(!HasVisited(*system))
			return false;

	return true;
}



void PlayerInfo::Map(int mapSize)
{
	DistanceMap distance(GetSystem(), mapSize);
	for(const System *system : distance.Systems())
		if(!HasVisited(*system))
			Visit(*system);
}



// Check if the player has a hyperspace route set.
bool PlayerInfo::HasTravelPlan() const
{
	return !travelPlan.empty();
}



// Access the player's travel plan.
const vector<const System *> &PlayerInfo::TravelPlan() const
{
	return travelPlan;
}



vector<const System *> &PlayerInfo::TravelPlan()
{
	return travelPlan;
}



// This is called when the player enters the system that is their current
// hyperspace target.
void PlayerInfo::PopTravel()
{
	if(!travelPlan.empty())
	{
		Visit(*travelPlan.back());
		travelPlan.pop_back();
	}
}



// Get the planet to land on at the end of the travel path.
const Planet *PlayerInfo::TravelDestination() const
{
	return travelDestination;
}



// Set the planet to land on at the end of the travel path.
void PlayerInfo::SetTravelDestination(const Planet *planet)
{
	travelDestination = planet;
	if(planet && planet->IsInSystem(system) && Flagship())
		Flagship()->SetTargetStellar(system->FindStellar(planet));
}



// Check which secondary weapons the player has selected.
const set<const Outfit *> &PlayerInfo::SelectedSecondaryWeapons() const
{
	return selectedWeapons;
}



// Cycle through all available secondary weapons.
void PlayerInfo::SelectNextSecondary()
{
	if(!flagship || flagship->Outfits().empty())
		return;

	// If multiple weapons were selected, then switch to selecting none.
	if(selectedWeapons.size() > 1)
	{
		selectedWeapons.clear();
		return;
	}

	// If no weapon was selected, then we scan from the beginning.
	auto it = flagship->Outfits().begin();
	bool hadSingleWeaponSelected = (selectedWeapons.size() == 1);

	// If a single weapon was selected, then move the iterator to the
	// outfit directly after it.
	if(hadSingleWeaponSelected)
	{
		auto selectedOutfit = *(selectedWeapons.begin());
		it = flagship->Outfits().find(selectedOutfit);
		if(it != flagship->Outfits().end())
			++it;
	}

	// Find the next secondary weapon.
	for( ; it != flagship->Outfits().end(); ++it)
		if(it->first->Icon())
		{
			selectedWeapons.clear();
			selectedWeapons.insert(it->first);
			return;
		}

	// If no weapon was selected and we didn't find any weapons at this point,
	// then the player just doesn't have any secondary weapons.
	if(!hadSingleWeaponSelected)
		return;

	// Reached the end of the list. Select all possible secondary weapons here.
	it = flagship->Outfits().begin();
	for( ; it != flagship->Outfits().end(); ++it)
		if(it->first->Icon())
			selectedWeapons.insert(it->first);

	// If we have only one weapon selected at this point, then the player
	// only has a single secondary weapon. Clear the list, since the weapon
	// was selected when we entered this function.
	if(selectedWeapons.size() == 1)
		selectedWeapons.clear();
}



void PlayerInfo::DeselectAllSecondaries()
{
	selectedWeapons.clear();
}



void PlayerInfo::ToggleAnySecondary(const Outfit *outfit)
{
	if(!flagship)
		return;

	const auto it = selectedWeapons.insert(outfit);
	if(!it.second)
		selectedWeapons.erase(it.first);
}



// Escorts currently selected for giving orders.
const vector<weak_ptr<Ship>> &PlayerInfo::SelectedShips() const
{
	return selectedShips;
}



// Select any player ships in the given box or list. Return true if any were
// selected, so we know not to search further for a match.
bool PlayerInfo::SelectShips(const Rectangle &box, bool hasShift)
{
	// If shift is not held down, replace the current selection.
	if(!hasShift)
		selectedShips.clear();
	// If shift is not held, the first ship in the box will also become the
	// player's flagship's target.
	bool first = !hasShift;

	bool matched = false;
	for(const shared_ptr<Ship> &ship : ships)
		if(!ship->IsDestroyed() && !ship->IsParked() && ship->GetSystem() == system && ship.get() != Flagship()
				&& box.Contains(ship->Position()))
		{
			matched = true;
			SelectShip(ship, &first);
		}
	return matched;
}



bool PlayerInfo::SelectShips(const vector<const Ship *> &stack, bool hasShift)
{
	// If shift is not held down, replace the current selection.
	if(!hasShift)
		selectedShips.clear();
	// If shift is not held, the first ship in the stack will also become the
	// player's flagship's target.
	bool first = !hasShift;

	// Loop through all the player's ships and check which of them are in the
	// given stack.
	bool matched = false;
	for(const shared_ptr<Ship> &ship : ships)
	{
		auto it = find(stack.begin(), stack.end(), ship.get());
		if(it != stack.end())
		{
			matched = true;
			SelectShip(ship, &first);
		}
	}
	return matched;
}



void PlayerInfo::SelectShip(const Ship *ship, bool hasShift)
{
	// If shift is not held down, replace the current selection.
	if(!hasShift)
		selectedShips.clear();

	bool first = !hasShift;
	for(const shared_ptr<Ship> &it : ships)
		if(it.get() == ship)
			SelectShip(it, &first);
}



void PlayerInfo::SelectGroup(int group, bool hasShift)
{
	int bit = (1 << group);
	// If the shift key is held down and all the ships in the given group are
	// already selected, deselect them all. Otherwise, select them all. The easy
	// way to do this is first to remove all the ships that match in one pass,
	// then add them in a subsequent pass if any were not selected.
	const Ship *oldTarget = nullptr;
	if(Flagship() && Flagship()->GetTargetShip())
	{
		oldTarget = Flagship()->GetTargetShip().get();
		Flagship()->SetTargetShip(shared_ptr<Ship>());
	}
	if(hasShift)
	{
		bool allWereSelected = true;
		for(const shared_ptr<Ship> &ship : ships)
			if(groups[ship.get()] & bit)
			{
				auto it = selectedShips.begin();
				for( ; it != selectedShips.end(); ++it)
					if(it->lock() == ship)
						break;
				if(it != selectedShips.end())
					selectedShips.erase(it);
				else
					allWereSelected = false;
			}
		if(allWereSelected)
			return;
	}
	else
		selectedShips.clear();

	// Now, go through and add any ships in the group to the selection. Even if
	// shift is held they won't be added twice, because we removed them above.
	for(const shared_ptr<Ship> &ship : ships)
		if(groups[ship.get()] & bit)
		{
			selectedShips.push_back(ship);
			if(ship.get() == oldTarget)
				Flagship()->SetTargetShip(ship);
		}
}



void PlayerInfo::SetGroup(int group, const set<Ship *> *newShips)
{
	int bit = (1 << group);
	int mask = ~bit;
	// First, remove any of your ships that are in the group.
	for(const shared_ptr<Ship> &ship : ships)
		groups[ship.get()] &= mask;
	// Then, add all the currently selected ships to the group.
	if(newShips)
	{
		for(const Ship *ship : *newShips)
			groups[ship] |= bit;
	}
	else
	{
		for(const weak_ptr<Ship> &ptr : selectedShips)
		{
			shared_ptr<Ship> ship = ptr.lock();
			if(ship)
				groups[ship.get()] |= bit;
		}
	}
}



set<Ship *> PlayerInfo::GetGroup(int group)
{
	int bit = (1 << group);
	set<Ship *> result;

	for(const shared_ptr<Ship> &ship : ships)
	{
		auto it = groups.find(ship.get());
		if(it != groups.end() && (it->second & bit))
			result.insert(ship.get());
	}
	return result;
}



// Keep track of any outfits that you have sold since landing. These will be
// available to buy back until you take off.
const map<const Outfit *, int> &PlayerInfo::GetStock() const
{
	return stock;
}



int PlayerInfo::Stock(const Outfit *outfit) const
{
	auto it = stock.find(outfit);
	return (it == stock.end() ? 0 : it->second);
}



// Transfer outfits from the player to the planet or vice versa.
void PlayerInfo::AddStock(const Outfit *outfit, int count)
{
	// If you sell an individual outfit that is not sold here and that you
	// acquired by buying a ship here, have it appear as "in stock" in case you
	// change your mind about selling it. (On the other hand, if you sell an
	// entire ship right after buying it, its outfits will not be "in stock.")
	if(count > 0 && stock[outfit] < 0)
		stock[outfit] = 0;
	stock[outfit] += count;

	int day = date.DaysSinceEpoch();
	if(count > 0)
	{
		// Remember how depreciated these items are.
		for(int i = 0; i < count; ++i)
			stockDepreciation.Buy(outfit, day, &depreciation);
	}
	else
	{
		// If the count is negative, outfits are being transferred from stock
		// into the player's possession.
		for(int i = 0; i < -count; ++i)
			depreciation.Buy(outfit, day, &stockDepreciation);
	}
}



// Get depreciation information.
const Depreciation &PlayerInfo::FleetDepreciation() const
{
	return depreciation;
}



const Depreciation &PlayerInfo::StockDepreciation() const
{
	return stockDepreciation;
}



void PlayerInfo::Harvest(const Outfit *type)
{
	if(type && system)
		harvested.insert(make_pair(system, type));
}



const set<pair<const System *, const Outfit *>> &PlayerInfo::Harvested() const
{
	return harvested;
}



const pair<const System *, Point> &PlayerInfo::GetEscortDestination() const
{
	return interstellarEscortDestination;
}



// Determine if a system and nonzero position were specified.
bool PlayerInfo::HasEscortDestination() const
{
	return interstellarEscortDestination.first && interstellarEscortDestination.second;
}



// Set (or clear) the stored escort travel destination.
void PlayerInfo::SetEscortDestination(const System *system, Point pos)
{
	interstellarEscortDestination.first = system;
	interstellarEscortDestination.second = pos;
}



// Get what coloring is currently selected in the map.
int PlayerInfo::MapColoring() const
{
	return mapColoring;
}



// Set what the map is being colored by.
void PlayerInfo::SetMapColoring(int index)
{
	mapColoring = index;
}



// Get the map zoom level.
int PlayerInfo::MapZoom() const
{
	return mapZoom;
}



// Set the map zoom level.
void PlayerInfo::SetMapZoom(int level)
{
	mapZoom = level;
}



// Get the set of collapsed categories for the named panel.
set<string> &PlayerInfo::Collapsed(const string &name)
{
	return collapsed[name];
}



// Apply any "changes" saved in this player info to the global game state.
void PlayerInfo::ApplyChanges()
{
	for(const auto &it : reputationChanges)
		it.first->SetReputation(it.second);
	reputationChanges.clear();
	AddChanges(dataChanges);
	GameData::ReadEconomy(economy);
	economy = DataNode();

	// Make sure all stellar objects are correctly positioned. This is needed
	// because EnterSystem() is not called the first time through.
	GameData::SetDate(GetDate());
	// SetDate() clears any bribes from yesterday, so restore any auto-clearance.
	for(const Mission &mission : Missions())
		if(mission.ClearanceMessage() == "auto")
		{
			mission.Destination()->Bribe(mission.HasFullClearance());
			for(const Planet *planet : mission.Stopovers())
				planet->Bribe(mission.HasFullClearance());
		}

	// Check if any special persons have been destroyed.
	GameData::DestroyPersons(destroyedPersons);
	destroyedPersons.clear();

	// Check which planets you have dominated.
	for(auto &it : tributeReceived)
		GameData::GetPolitics().DominatePlanet(it.first);

	// Issue warnings for any data which has been mentioned but not actually defined, and
	// ensure that all "undefined" data is appropriately named.
	GameData::CheckReferences();

	// Now that all outfits have names, we can finish loading the player's ships.
	for(auto &&ship : ships)
	{
		// Government changes may have changed the player's ship swizzles.
		ship->SetGovernment(GameData::PlayerGovernment());
		ship->FinishLoading(false);
	}

	// Recalculate jumps that the available jobs will need
	for(Mission &mission : availableJobs)
		mission.CalculateJumps(system);
}



// Make change's to the player's planet, system, & ship locations as needed, to ensure the player and
// their ships are in valid locations, even if the player did something drastic, such as remove a mod.
void PlayerInfo::ValidateLoad()
{
	// If a system was not specified in the player data, use the flagship's system.
	if(!planet && !ships.empty())
	{
		string warning = "Warning: no planet specified for player";
		auto it = find_if(ships.begin(), ships.end(), [](const shared_ptr<Ship> &ship) noexcept -> bool
			{ return ship->GetPlanet() && ship->GetPlanet()->IsValid() && !ship->IsParked() && ship->CanBeFlagship(); });
		if(it != ships.end())
		{
			planet = (*it)->GetPlanet();
			system = (*it)->GetSystem();
			warning += ". Defaulting to location of flagship \"" + (*it)->Name() + "\", " + planet->TrueName() + ".";
		}
		else
			warning += " (no ships could supply a valid player location).";

		Logger::LogError(warning);
	}

	// As a result of external game data changes (e.g. unloading a mod) it's possible the player ended up
	// with an undefined system or planet. In that case, move them to the starting system to avoid crashing.
	if(planet && !system)
	{
		system = planet->GetSystem();
		Logger::LogError("Warning: player system was not specified. Defaulting to the specified planet's system.");
	}
	if(!planet || !planet->IsValid() || !system || !system->IsValid())
	{
		system = &startData.GetSystem();
		planet = &startData.GetPlanet();
		Logger::LogError("Warning: player system and/or planet was not valid. Defaulting to the starting location.");
	}

	// Every ship ought to have specified a valid location, but if not,
	// move it to the player's location to avoid invalid states.
	for(auto &&ship : ships)
	{
		if(!ship->GetSystem() || !ship->GetSystem()->IsValid())
		{
			ship->SetSystem(system);
			Logger::LogError("Warning: player ship \"" + ship->Name()
				+ "\" did not specify a valid system. Defaulting to the player's system.");
		}
		// In-system ships that aren't on a valid planet should get moved to the player's planet
		// (but e.g. disabled ships or those that didn't have a planet should remain in space).
		if(ship->GetSystem() == system && ship->GetPlanet() && !ship->GetPlanet()->IsValid())
		{
			ship->SetPlanet(planet);
			Logger::LogError("Warning: in-system player ship \"" + ship->Name()
				+ "\" specified an invalid planet. Defaulting to the player's planet.");
		}
		// Owned ships that are not in the player's system always start in flight.
	}

	// Validate the travel plan.
	if(travelDestination && !travelDestination->IsValid())
	{
		Logger::LogError("Warning: removed invalid travel plan destination \"" + travelDestination->TrueName() + ".\"");
		travelDestination = nullptr;
	}
	if(!travelPlan.empty() && any_of(travelPlan.begin(), travelPlan.end(),
			[](const System *waypoint) noexcept -> bool { return !waypoint->IsValid(); }))
	{
		travelPlan.clear();
		travelDestination = nullptr;
		Logger::LogError("Warning: reset the travel plan due to use of invalid system(s).");
	}

	// For old saves, default to the first start condition (the default "Endless Sky" start).
	if(startData.Identifier().empty())
	{
		// It is possible that there are no start conditions defined (e.g. a bad installation or
		// incomplete total conversion plugin). In that case, it is not possible to continue.
		const auto startCount = GameData::StartOptions().size();
		if(startCount >= 1)
		{
			startData = GameData::StartOptions().front();
			// When necessary, record in the pilot file that the starting data is just an assumption.
			if(startCount >= 2)
				conditions["unverified start scenario"] = true;
		}
		else
			throw runtime_error("Unable to set a starting scenario for an existing pilot. (No valid \"start\" "
				"nodes were found in data files or loaded plugins--make sure you've installed the game properly.)");
	}

	// Validate the missions that were loaded. Active-but-invalid missions are removed from
	// the standard mission list, effectively pausing them until necessary data is restored.
	auto mit = stable_partition(missions.begin(), missions.end(), mem_fn(&Mission::IsValid));
	if(mit != missions.end())
		inactiveMissions.splice(inactiveMissions.end(), missions, mit, missions.end());

	// Invalid available jobs or missions are erased (since there is no guarantee
	// the player will be on the correct planet when a plugin is re-added).
	auto isInvalidMission = [](const Mission &m) noexcept -> bool { return !m.IsValid(); };
	availableJobs.remove_if(isInvalidMission);
	availableMissions.remove_if(isInvalidMission);
}



// Helper to register derived conditions.
void PlayerInfo::RegisterDerivedConditions()
{
	// Read-only date functions.
	auto &&dayProvider = conditions.GetProviderNamed("day");
	dayProvider.SetGetFunction([this](const string &name) { return date.Day(); });

	auto &&monthProvider = conditions.GetProviderNamed("month");
	monthProvider.SetGetFunction([this](const string &name) { return date.Month(); });

	auto &&yearProvider = conditions.GetProviderNamed("year");
	yearProvider.SetGetFunction([this](const string &name) { return date.Year(); });

	auto &&daysSinceYearStartProvider = conditions.GetProviderNamed("days since year start");
	daysSinceYearStartProvider.SetGetFunction([this](const string &name) { return date.DaysSinceYearStart(); });

	auto &&daysUntilYearEndProvider = conditions.GetProviderNamed("days until year end");
	daysUntilYearEndProvider.SetGetFunction([this](const string &name) { return date.DaysUntilYearEnd(); });

	auto &&daysSinceEpochProvider = conditions.GetProviderNamed("days since epoch");
	daysSinceEpochProvider.SetGetFunction([this](const string &name) { return date.DaysSinceEpoch(); });

	auto &&daysSinceStartProvider = conditions.GetProviderNamed("days since start");
	daysSinceStartProvider.SetGetFunction([this](const string &name)
	{
		return date.DaysSinceEpoch() - StartData().GetDate().DaysSinceEpoch();
	});

	// Read-only account conditions.
	// Bound financial conditions to +/- 4.6 x 10^18 credits, within the range of a 64-bit int.
	static constexpr int64_t limit = static_cast<int64_t>(1) << 62;

	auto &&netWorthProvider = conditions.GetProviderNamed("net worth");
	netWorthProvider.SetGetFunction([this](const string &name)
		{ return min(limit, max(-limit, accounts.NetWorth())); });

	auto &&creditsProvider = conditions.GetProviderNamed("credits");
	creditsProvider.SetGetFunction([this](const string &name) {
		return min(limit, accounts.Credits()); });

	auto &&unpaidMortgagesProvider = conditions.GetProviderNamed("unpaid mortgages");
	unpaidMortgagesProvider.SetGetFunction([this](const string &name) {
		return min(limit, accounts.TotalDebt("Mortgage")); });

	auto &&unpaidFinesProvider = conditions.GetProviderNamed("unpaid fines");
	unpaidFinesProvider.SetGetFunction([this](const string &name) {
		return min(limit, accounts.TotalDebt("Fine")); });

	auto &&unpaidDebtsProvider = conditions.GetProviderNamed("unpaid debts");
	unpaidDebtsProvider.SetGetFunction([this](const string &name) {
		return min(limit, accounts.TotalDebt("Debt")); });

	auto &&unpaidSalariesProvider = conditions.GetProviderNamed("unpaid salaries");
	unpaidSalariesProvider.SetGetFunction([this](const string &name) {
		return min(limit, accounts.CrewSalariesOwed()); });

	auto &&unpaidMaintenanceProvider = conditions.GetProviderNamed("unpaid maintenance");
	unpaidMaintenanceProvider.SetGetFunction([this](const string &name) {
		return min(limit, accounts.MaintenanceDue()); });

	auto &&creditScoreProvider = conditions.GetProviderNamed("credit score");
	creditScoreProvider.SetGetFunction([this](const string &name) {
		return accounts.CreditScore(); });

	// Read/write assets and debts.
	auto &&salaryIncomeProvider = conditions.GetProviderPrefixed("salary: ");
	auto salaryIncomeHasGetFun = [this](const string &name) -> int64_t
	{
		const map<string, int64_t> &si = accounts.SalariesIncome();
		auto it = si.find(name.substr(strlen("salary: ")));
		if(it == si.end())
			return 0;
		return it->second;
	};
	salaryIncomeProvider.SetGetFunction(salaryIncomeHasGetFun);
	salaryIncomeProvider.SetSetFunction([this](const string &name, int64_t value) -> bool
	{
		accounts.SetSalaryIncome(name.substr(strlen("salary: ")), value);
		return true;
	});
	salaryIncomeProvider.SetEraseFunction([this](const string &name) -> bool
	{
		accounts.SetSalaryIncome(name.substr(strlen("salary: ")), 0);
		return true;
	});

	auto &&tributeProvider = conditions.GetProviderPrefixed("tribute: ");
	auto tributeHasGetFun = [this](const string &name) -> int64_t
	{
		const Planet *planet = GameData::Planets().Find(name.substr(strlen("tribute: ")));
		if(!planet)
			return 0;

		auto it = tributeReceived.find(planet);
		if(it == tributeReceived.end())
			return 0;

		return it->second;
	};
	tributeProvider.SetGetFunction(tributeHasGetFun);
	tributeProvider.SetSetFunction([this](const string &name, int64_t value) -> bool {
		return SetTribute(name.substr(strlen("tribute: ")), value);
	});
	tributeProvider.SetEraseFunction([this](const string &name) -> bool {
		return SetTribute(name.substr(strlen("tribute: ")), 0);
	});

	auto &&licenseProvider = conditions.GetProviderPrefixed("license: ");
	licenseProvider.SetGetFunction([this](const string &name) -> int64_t {
		return HasLicense(name.substr(strlen("license: ")));
	});

	licenseProvider.SetSetFunction([this](const string &name, int64_t value) -> bool
	{
		if(!value)
			RemoveLicense(name.substr(strlen("license: ")));
		else
			AddLicense(name.substr(strlen("license: ")));
		return true;
	});

	licenseProvider.SetEraseFunction([this](const string &name) -> bool
	{
		RemoveLicense(name.substr(strlen("license: ")));
		return true;
	});

	// Read-only flagship conditions.
	auto &&flagshipCrewProvider = conditions.GetProviderNamed("flagship crew");
	flagshipCrewProvider.SetGetFunction([this](const string &name) -> int64_t {
		return flagship ? flagship->Crew() : 0; });

	auto &&flagshipRequiredCrewProvider = conditions.GetProviderNamed("flagship required crew");
	flagshipRequiredCrewProvider.SetGetFunction([this](const string &name) -> int64_t {
		return flagship ? flagship->RequiredCrew() : 0; });

	auto &&flagshipBunksProvider = conditions.GetProviderNamed("flagship bunks");
	flagshipBunksProvider.SetGetFunction([this](const string &name) -> int64_t {
		return flagship ? flagship->Attributes().Get("bunks") : 0; });

	auto &&flagshipModelProvider = conditions.GetProviderPrefixed("flagship model: ");
	auto flagshipModelFun = [this](const string &name) -> bool
	{
		if(!flagship)
			return false;
		return name == "flagship model: " + flagship->TrueModelName();
	};
	flagshipModelProvider.SetGetFunction(flagshipModelFun);

	auto &&flagshipDisabledProvider = conditions.GetProviderNamed("flagship disabled");
	auto flagshipDisabledFun = [this](const string &name) -> bool
	{
		return flagship && flagship->IsDisabled();
	};
	flagshipDisabledProvider.SetGetFunction(flagshipDisabledFun);

	auto flagshipAttributeHelper = [](const Ship *flagship, const string &attribute, bool base) -> int64_t
	{
		if(!flagship)
			return 0;

		const Outfit &attributes = base ? flagship->BaseAttributes() : flagship->Attributes();
		if(attribute == "cost")
			return attributes.Cost();
		if(attribute == "mass")
			return round(attributes.Mass() * 1000.);
		return round(attributes.Get(attribute) * 1000.);
	};

	auto &&flagshipBaseAttributeProvider = conditions.GetProviderPrefixed("flagship base attribute: ");
	auto flagshipBaseAttributeFun = [this, flagshipAttributeHelper](const string &name) -> int64_t
	{
		return flagshipAttributeHelper(this->Flagship(), name.substr(strlen("flagship base attribute: ")), true);
	};
	flagshipBaseAttributeProvider.SetGetFunction(flagshipBaseAttributeFun);

	auto &&flagshipAttributeProvider = conditions.GetProviderPrefixed("flagship attribute: ");
	auto flagshipAttributeFun = [this, flagshipAttributeHelper](const string &name) -> int64_t
	{
		return flagshipAttributeHelper(this->Flagship(), name.substr(strlen("flagship attribute: ")), false);
	};
	flagshipAttributeProvider.SetGetFunction(flagshipAttributeFun);

	auto &&flagshipBaysProvider = conditions.GetProviderPrefixed("flagship bays: ");
	auto flagshipBaysFun = [this](const string &name) -> int64_t
	{
		if(!flagship)
			return 0;

		return flagship->BaysTotal(name.substr(strlen("flagship bays: ")));
	};
	flagshipBaysProvider.SetGetFunction(flagshipBaysFun);

	auto &&playerNameProvider = conditions.GetProviderPrefixed("name: ");
	auto playerNameFun = [this](const string &name) -> bool
	{
		return name == "name: " + firstName + " " + lastName;
	};
	playerNameProvider.SetGetFunction(playerNameFun);

	auto &&playerNameFirstProvider = conditions.GetProviderPrefixed("first name: ");
	auto playerNameFirstFun = [this](const string &name) -> bool
	{
		return name == "first name: " + firstName;
	};
	playerNameFirstProvider.SetGetFunction(playerNameFirstFun);

	auto &&playerNameLastProvider = conditions.GetProviderPrefixed("last name: ");
	auto playerNameLastFun = [this](const string &name) -> bool
	{
		return name == "last name: " + lastName;
	};
	playerNameLastProvider.SetGetFunction(playerNameLastFun);


	// Conditions for your fleet's attractiveness to pirates.
	auto &&cargoAttractivenessProvider = conditions.GetProviderNamed("cargo attractiveness");
	cargoAttractivenessProvider.SetGetFunction([this](const string &name) -> int64_t {
		return RaidFleetFactors().first; });

	auto &&armamentDeterrence = conditions.GetProviderNamed("armament deterrence");
	armamentDeterrence.SetGetFunction([this](const string &name) -> int64_t {
		return RaidFleetFactors().second; });

	auto &&pirateAttractionProvider = conditions.GetProviderNamed("pirate attraction");
	pirateAttractionProvider.SetGetFunction([this](const string &name) -> int64_t
	{
		auto rff = RaidFleetFactors();
		return rff.first - rff.second;
	});

	auto &&systemAttractionProvider = conditions.GetProviderPrefixed("raid chance in system: ");
	auto systemAttractionFun = [this](const string &name) -> double
	{
		const System *system = GameData::Systems().Find(name.substr(strlen("raid chance in system: ")));
		if(!system)
			return 0.;

		// This variable represents the probability of no raid fleets spawning.
		double safeChance = 1.;
		for(const auto &raidFleet : system->RaidFleets())
		{
			// The attraction is the % chance for a single instance of this fleet to appear.
			double attraction = RaidFleetAttraction(raidFleet, system);
			// Calculate the % chance for no instances to appear from 10 rolls.
			double noFleetProb = pow(1. - attraction, 10.);
			// The chance of neither of two fleets appearing is the chance of the first not appearing
			// times the chance of the second not appearing.
			safeChance *= noFleetProb;
		}
		// The probability of any single fleet appearing is 1 - chance.
		return round((1. - safeChance) * 1000.);
	};
	systemAttractionProvider.SetGetFunction(systemAttractionFun);

	// Special conditions for cargo and passenger space.
	// If boarding a ship, missions should not consider the space available
	// in the player's entire fleet. The only fleet parameter offered to a
	// boarding mission is the fleet composition (e.g. 4 Heavy Warships).
	auto &&cargoSpaceProvider = conditions.GetProviderNamed("cargo space");
	cargoSpaceProvider.SetGetFunction([this](const string &name) -> int64_t
	{
		if(flagship && !boardingMissions.empty())
			return flagship->Cargo().Free();
		int64_t retVal = 0;
		for(const shared_ptr<Ship> &ship : ships)
			if(!ship->IsParked() && !ship->IsDisabled() && ship->GetActualSystem() == system)
				retVal += ship->Attributes().Get("cargo space");
		return retVal;
	});

	auto &&passengerSpaceProvider = conditions.GetProviderNamed("passenger space");
	passengerSpaceProvider.SetGetFunction([this](const string &name) -> int64_t
	{
		if(flagship && !boardingMissions.empty())
			return flagship->Cargo().BunksFree();
		int64_t retVal = 0;
		for(const shared_ptr<Ship> &ship : ships)
			if(!ship->IsParked() && !ship->IsDisabled() && ship->GetActualSystem() == system)
				retVal += ship->Attributes().Get("bunks") - ship->RequiredCrew();
		return retVal;
	});

	// The number of active, present ships the player has of the given category
	// (e.g. Heavy Warships).
	auto &&shipTypesProvider = conditions.GetProviderPrefixed("ships: ");
	shipTypesProvider.SetGetFunction([this](const string &name) -> int64_t
	{
		int64_t retVal = 0;
		for(const shared_ptr<Ship> &ship : ships)
			if(!ship->IsParked() && !ship->IsDisabled() && ship->GetActualSystem() == system
					&& name == "ships: " + ship->Attributes().Category())
				++retVal;
		return retVal;
	});

	// The number of ships the player has of the given category anywhere in their fleet.
	auto &&shipTypesAllProvider = conditions.GetProviderPrefixed("ships (all): ");
	shipTypesAllProvider.SetGetFunction([this](const string &name) -> int64_t
	{
		int64_t retVal = 0;
		for(const shared_ptr<Ship> &ship : ships)
			if(!ship->IsDestroyed() && name == "ships (all): " + ship->Attributes().Category())
				++retVal;
		return retVal;
	});

	// The number of ships the player has of the given model active and present.
	auto &&shipModelProvider = conditions.GetProviderPrefixed("ship model: ");
	shipModelProvider.SetGetFunction([this](const string &name) -> int64_t
	{
		int64_t retVal = 0;
		for(const shared_ptr<Ship> &ship : ships)
			if(!ship->IsParked() && !ship->IsDisabled() && ship->GetActualSystem() == system
					&& name == "ship model: " + ship->TrueModelName())
				++retVal;
		return retVal;
	});

	// The number of ships that the player has of the given model anywhere in their fleet.
	auto &&shipModelAllProvider = conditions.GetProviderPrefixed("ship model (all): ");
	shipModelAllProvider.SetGetFunction([this](const string &name) -> int64_t
	{
		int64_t retVal = 0;
		for(const shared_ptr<Ship> &ship : ships)
			if(!ship->IsDestroyed() && name == "ship model (all): " + ship->TrueModelName())
				++retVal;
		return retVal;
	});

	// The total number of ships the player has active and present.
	auto &&totalPresentShipsProvider = conditions.GetProviderNamed("total ships");
	totalPresentShipsProvider.SetGetFunction([this](const string &name) -> int64_t
	{
		int64_t retVal = 0;
		for(const shared_ptr<Ship> &ship : ships)
			if(!ship->IsParked() && !ship->IsDisabled() && ship->GetActualSystem() == system)
				++retVal;
		return retVal;
	});

	// The total number of ships the player has anywhere.
	auto &&totalAnywhereShipsProvider = conditions.GetProviderNamed("total ships (all)");
	totalAnywhereShipsProvider.SetGetFunction([this](const string &name) -> int64_t
	{
		int64_t retVal = 0;
		for(const shared_ptr<Ship> &ship : ships)
			if(!ship->IsDestroyed())
				++retVal;
		return retVal;
	});

	// The following condition checks all sources of outfits which are present with the player.
	// If in orbit, this means checking all ships in-system for installed and in cargo outfits.
	// If landed, this means checking all landed ships for installed outfits, the pooled cargo
	// hold, and the planetary storage of the planet. Excludes parked ships.
	auto &&presentOutfitProvider = conditions.GetProviderPrefixed("outfit: ");
	presentOutfitProvider.SetGetFunction([this](const string &name) -> int64_t
	{
		const Outfit *outfit = GameData::Outfits().Find(name.substr(strlen("outfit: ")));
		if(!outfit)
			return 0;
		int64_t retVal = 0;
		if(planet)
		{
			retVal += Cargo().Get(outfit);
			auto it = planetaryStorage.find(planet);
			if(it != planetaryStorage.end())
				retVal += it->second.Get(outfit);
		}
		for(const shared_ptr<Ship> &ship : ships)
		{
			// Destroyed and parked ships aren't checked.
			// If not on a planet, the ship's system must match.
			// If on a planet, the ship's planet must match.
			if(ship->IsDestroyed() || ship->IsParked()
					|| (planet && ship->GetPlanet() != planet)
					|| (!planet && ship->GetActualSystem() != system))
				continue;
			retVal += ship->OutfitCount(outfit);
			retVal += ship->Cargo().Get(outfit);
		}
		return retVal;
	});

	// Conditions to determine what outfits the player owns, with various possible locations to check.
	// The following condition checks all possible locations for outfits in the player's possession.
	auto &&allOutfitProvider = conditions.GetProviderPrefixed("outfit (all): ");
	allOutfitProvider.SetGetFunction([this](const string &name) -> int64_t
	{
		const Outfit *outfit = GameData::Outfits().Find(name.substr(strlen("outfit (all): ")));
		if(!outfit)
			return 0;
		int64_t retVal = Cargo().Get(outfit);
		for(const shared_ptr<Ship> &ship : ships)
		{
			if(ship->IsDestroyed())
				continue;
			retVal += ship->OutfitCount(outfit);
			retVal += ship->Cargo().Get(outfit);
		}
		for(const auto &storage : planetaryStorage)
			retVal += storage.second.Get(outfit);
		return retVal;
	});

	// The following condition checks the player's fleet for installed outfits on active
	// escorts local to the player.
	auto &presentInstalledOutfitProvider = conditions.GetProviderPrefixed("outfit (installed): ");
	presentInstalledOutfitProvider.SetGetFunction([this](const string &name) -> int64_t
	{
		const Outfit *outfit = GameData::Outfits().Find(name.substr(strlen("outfit (installed): ")));
		if(!outfit)
			return 0;
		int64_t retVal = 0;
		for(const shared_ptr<Ship> &ship : ships)
		{
			// Destroyed and parked ships aren't checked.
			// If not on a planet, the ship's system must match.
			// If on a planet, the ship's planet must match.
			if(ship->IsDestroyed() || ship->IsParked()
					|| (planet && ship->GetPlanet() != planet)
					|| (!planet && ship->GetActualSystem() != system))
				continue;
			retVal += ship->OutfitCount(outfit);
		}
		return retVal;
	});

	// The following condition checks the player's fleet for installed outfits on parked escorts
	// which are local to the player.
	auto &parkedInstalledOutfitProvider = conditions.GetProviderPrefixed("outfit (parked): ");
	parkedInstalledOutfitProvider.SetGetFunction([this](const string &name) -> int64_t
	{
		// If the player isn't landed then there can be no parked ships local to them.
		if(!planet)
			return 0;
		const Outfit *outfit = GameData::Outfits().Find(name.substr(strlen("outfit (parked): ")));
		if(!outfit)
			return 0;
		int64_t retVal = 0;
		for(const shared_ptr<Ship> &ship : ships)
		{
			if(!ship->IsParked() || ship->GetPlanet() != planet)
				continue;
			retVal += ship->OutfitCount(outfit);
		}
		return retVal;
	});

	// The following condition checks the player's entire fleet for installed outfits.
	auto &&allInstalledOutfitProvider = conditions.GetProviderPrefixed("outfit (all installed): ");
	allInstalledOutfitProvider.SetGetFunction([this](const string &name) -> int64_t
	{
		const Outfit *outfit = GameData::Outfits().Find(name.substr(strlen("outfit (all installed): ")));
		if(!outfit)
			return 0;
		int64_t retVal = 0;
		for(const shared_ptr<Ship> &ship : ships)
			if(!ship->IsDestroyed())
				retVal += ship->OutfitCount(outfit);
		return retVal;
	});

	// The following condition checks the flagship's installed outfits.
	auto &&flagshipInstalledOutfitProvider = conditions.GetProviderPrefixed("outfit (flagship installed): ");
	flagshipInstalledOutfitProvider.SetGetFunction([this](const string &name) -> int64_t
	{
		if(!flagship)
			return 0;
		const Outfit *outfit = GameData::Outfits().Find(name.substr(strlen("outfit (flagship installed): ")));
		if(!outfit)
			return 0;
		return flagship->OutfitCount(outfit);
	});

	// The following condition checks the player's fleet for outfits in the cargo of escorts
	// local to the player.
	auto &&presentCargoOutfitProvider = conditions.GetProviderPrefixed("outfit (cargo): ");
	presentCargoOutfitProvider.SetGetFunction([this](const string &name) -> int64_t
	{
		const Outfit *outfit = GameData::Outfits().Find(name.substr(strlen("outfit (cargo): ")));
		if(!outfit)
			return 0;
		int64_t retVal = 0;
		if(planet)
			retVal += Cargo().Get(outfit);
		for(const shared_ptr<Ship> &ship : ships)
		{
			// If not on a planet, parked ships in system don't count.
			// If on a planet, the ship's planet must match.
			if(ship->IsDestroyed() || (planet && ship->GetPlanet() != planet)
					|| (!planet && (ship->GetActualSystem() != system || ship->IsParked())))
				continue;
			retVal += ship->Cargo().Get(outfit);
		}
		return retVal;
	});

	// The following condition checks all cargo locations in the player's fleet.
	auto &&allCargoOutfitProvider = conditions.GetProviderPrefixed("outfit (all cargo): ");
	allCargoOutfitProvider.SetGetFunction([this](const string &name) -> int64_t
	{
		const Outfit *outfit = GameData::Outfits().Find(name.substr(strlen("outfit (all cargo): ")));
		if(!outfit)
			return 0;
		int64_t retVal = 0;
		if(planet)
			retVal += Cargo().Get(outfit);
		for(const shared_ptr<Ship> &ship : ships)
			if(!ship->IsDestroyed())
				retVal += ship->Cargo().Get(outfit);
		return retVal;
	});

	// The following condition checks the flagship's cargo or the pooled cargo if landed.
	auto &&flagshipCargoOutfitProvider = conditions.GetProviderPrefixed("outfit (flagship cargo): ");
	flagshipCargoOutfitProvider.SetGetFunction([this](const string &name) -> int64_t
	{
		const Outfit *outfit = GameData::Outfits().Find(name.substr(strlen("outfit (flagship cargo): ")));
		if(!outfit)
			return 0;
		return (flagship ? flagship->Cargo().Get(outfit) : 0) + (planet ? Cargo().Get(outfit) : 0);
	});

	// The following condition checks planetary storage on the current planet, or on
	// planets in the current system if in orbit.
	auto &&presentStorageOutfitProvider = conditions.GetProviderPrefixed("outfit (storage): ");
	presentStorageOutfitProvider.SetGetFunction([this](const string &name) -> int64_t
	{
		const Outfit *outfit = GameData::Outfits().Find(name.substr(strlen("outfit (storage): ")));
		if(!outfit)
			return 0;
		if(planet)
		{
			auto it = planetaryStorage.find(planet);
			return it != planetaryStorage.end() ? it->second.Get(outfit) : 0;
		}
		else
		{
			int64_t retVal = 0;
			for(const StellarObject &object : system->Objects())
			{
				auto it = planetaryStorage.find(object.GetPlanet());
				if(object.HasValidPlanet() && it != planetaryStorage.end())
					retVal += it->second.Get(outfit);
			}
			return retVal;
		}
	});

	// The following condition checks all planetary storage.
	auto &&allStorageOutfitProvider = conditions.GetProviderPrefixed("outfit (all storage): ");
	allStorageOutfitProvider.SetGetFunction([this](const string &name) -> int64_t
	{
		const Outfit *outfit = GameData::Outfits().Find(name.substr(strlen("outfit (all storage): ")));
		if(!outfit)
			return 0;
		int64_t retVal = 0;
		for(const auto &storage : planetaryStorage)
			retVal += storage.second.Get(outfit);
		return retVal;
	});

	// This condition corresponds to the method by which the flagship entered the current system.
	auto &&systemEntryProvider = conditions.GetProviderPrefixed("entered system by: ");
	auto systemEntryFun = [this](const string &name) -> bool
	{
		return name == "entered system by: " + EntryToString(entry);
	};
	systemEntryProvider.SetGetFunction(systemEntryFun);

	// This condition corresponds to the last system the flagship was in.
	auto &&previousSystemProvider = conditions.GetProviderPrefixed("previous system: ");
	auto previousSystemFun = [this](const string &name) -> bool
	{
		if(!previousSystem)
			return false;
		return name == "previous system: " + previousSystem->Name();
	};
	previousSystemProvider.SetGetFunction(previousSystemFun);

	// Conditions to determine if flagship is in a system and on a planet.
	auto &&flagshipSystemProvider = conditions.GetProviderPrefixed("flagship system: ");
	auto flagshipSystemFun = [this](const string &name) -> bool
	{
		if(!flagship || !flagship->GetSystem())
			return false;
		return name == "flagship system: " + flagship->GetSystem()->Name();
	};
	flagshipSystemProvider.SetGetFunction(flagshipSystemFun);

	auto &&flagshipLandedProvider = conditions.GetProviderNamed("flagship landed");
	auto flagshipLandedFun = [this](const string &name) -> bool
	{
		return (flagship && flagship->GetPlanet());
	};
	flagshipLandedProvider.SetGetFunction(flagshipLandedFun);

	auto &&flagshipPlanetProvider = conditions.GetProviderPrefixed("flagship planet: ");
	auto flagshipPlanetFun = [this](const string &name) -> bool
	{
		if(!flagship || !flagship->GetPlanet())
			return false;
		return name == "flagship planet: " + flagship->GetPlanet()->TrueName();
	};
	flagshipPlanetProvider.SetGetFunction(flagshipPlanetFun);

	auto &&flagshipPlanetAttributesProvider = conditions.GetProviderPrefixed("flagship planet attribute: ");
	auto flagshipPlanetAttributesFun = [this](const string &name) -> bool
	{
		if(!flagship || !flagship->GetPlanet())
			return false;
		string attribute = name.substr(strlen("flagship planet attribute: "));
		return flagship->GetPlanet()->Attributes().contains(attribute);
	};
	flagshipPlanetAttributesProvider.SetGetFunction(flagshipPlanetAttributesFun);

	// Read only exploration conditions.
	auto &&visitedPlanetProvider = conditions.GetProviderPrefixed("visited planet: ");
	auto visitedPlanetFun = [this](const string &name) -> bool
	{
		const Planet *planet = GameData::Planets().Find(name.substr(strlen("visited planet: ")));
		return planet ? HasVisited(*planet) : false;
	};
	visitedPlanetProvider.SetGetFunction(visitedPlanetFun);

	auto &&visitedSystemProvider = conditions.GetProviderPrefixed("visited system: ");
	auto visitedSystemFun = [this](const string &name) -> bool
	{
		const System *system = GameData::Systems().Find(name.substr(strlen("visited system: ")));
		return system ? HasVisited(*system) : false;
	};
	visitedSystemProvider.SetGetFunction(visitedSystemFun);

	auto &&landingAccessProvider = conditions.GetProviderPrefixed("landing access: ");
	auto landingAccessFun = [this](const string &name) -> bool
	{
		const Planet *planet = GameData::Planets().Find(name.substr(strlen("landing access: ")));
		return (planet && flagship) ? planet->CanLand(*flagship) : false;
	};
	landingAccessProvider.SetGetFunction(landingAccessFun);

	auto &&pluginProvider = conditions.GetProviderPrefixed("installed plugin: ");
	auto pluginFun = [](const string &name) -> bool
	{
		const Plugin *plugin = Plugins::Get().Find(name.substr(strlen("installed plugin: ")));
		return plugin ? plugin->IsValid() && plugin->enabled : false;
	};
	pluginProvider.SetGetFunction(pluginFun);

	auto &&destroyedPersonProvider = conditions.GetProviderPrefixed("person destroyed: ");
	auto destroyedPersonFun = [](const string &name) -> bool
	{
		const Person *person = GameData::Persons().Find(name.substr(strlen("person destroyed: ")));
		return person ? person->IsDestroyed() : false;
	};
	destroyedPersonProvider.SetGetFunction(destroyedPersonFun);

	// Read-only navigation conditions.
	auto HyperspaceTravelDays = [](const System *origin, const System *destination) -> int
	{
		if(!origin)
			return -1;

		auto distanceMap = DistanceMap(origin);
		if(!distanceMap.HasRoute(*destination))
			return -1;
		return distanceMap.Days(*destination);
	};

	auto &&hyperjumpsToSystemProvider = conditions.GetProviderPrefixed("hyperjumps to system: ");
	auto hyperjumpsToSystemFun = [this, HyperspaceTravelDays](const string &name) -> int
	{
		const System *system = GameData::Systems().Find(name.substr(strlen("hyperjumps to system: ")));
		if(!system)
		{
			Logger::LogError("Warning: System \"" + name.substr(strlen("hyperjumps to system: "))
					+ "\" referred to in condition is not valid.");
			return -1;
		}
		return HyperspaceTravelDays(this->GetSystem(), system);
	};
	hyperjumpsToSystemProvider.SetGetFunction(hyperjumpsToSystemFun);

	auto &&hyperjumpsToPlanetProvider = conditions.GetProviderPrefixed("hyperjumps to planet: ");
	auto hyperjumpsToPlanetFun = [this, HyperspaceTravelDays](const string &name) -> int
	{
		const Planet *planet = GameData::Planets().Find(name.substr(strlen("hyperjumps to planet: ")));
		if(!planet)
		{
			Logger::LogError("Warning: Planet \"" + name.substr(strlen("hyperjumps to planet: "))
					+ "\" referred to in condition is not valid.");
			return -1;
		}
		const System *system = planet->GetSystem();
		if(!system)
		{
			Logger::LogError("Warning: Planet \"" + name.substr(strlen("hyperjumps to planet: "))
					+ "\" referred to in condition is not in any system.");
			return -1;
		}
		return HyperspaceTravelDays(this->GetSystem(), system);
	};
	hyperjumpsToPlanetProvider.SetGetFunction(hyperjumpsToPlanetFun);

	// Read/write government reputation conditions.
	// The erase function is still default (since we cannot erase government conditions).
	auto &&reputationProvider = conditions.GetProviderPrefixed("reputation: ");
	reputationProvider.SetGetFunction([](const string &name) -> int64_t
	{
		string govName = name.substr(strlen("reputation: "));
		auto gov = GameData::Governments().Get(govName);
		if(!gov)
			return 0;
		return gov->Reputation();
	});
	reputationProvider.SetSetFunction([](const string &name, int64_t value) -> bool
	{
		string govName = name.substr(strlen("reputation: "));
		auto gov = GameData::Governments().Get(govName);
		if(!gov)
			return false;
		gov->SetReputation(value);
		return true;
	});

	// A condition for returning a random integer in the range [0, input). Input may be a number,
	// or it may be the name of a condition. For example, "roll: 100" would roll a random
	// integer in the range [0, 100), but if you had a condition "max roll" with a value of 100,
	// calling "roll: max roll" would provide a value from the same range.
	// Returns 0 if the input condition's value is <= 1.
	auto &&randomRollProvider = conditions.GetProviderPrefixed("roll: ");
	auto randomRollFun = [this](const string &name) -> int64_t
	{
		string input = name.substr(strlen("roll: "));
		int64_t value = 0;
		if(DataNode::IsNumber(input))
			value = static_cast<int64_t>(DataNode::Value(input));
		else
			value = conditions.Get(input);
		if(value <= 1)
			return 0;
		return Random::Int(value);
	};
	randomRollProvider.SetGetFunction(randomRollFun);

	// Global conditions setters and getters:
	auto &&globalProvider = conditions.GetProviderPrefixed("global: ");
	globalProvider.SetGetFunction([](const string &name) -> int64_t
	{
		string condition = name.substr(strlen("global: "));
		return GameData::GlobalConditions().Get(condition);
	});
	globalProvider.SetSetFunction([](const string &name, int64_t value) -> bool
	{
		string condition = name.substr(strlen("global: "));
		return GameData::GlobalConditions().Set(condition, value);
	});
	globalProvider.SetEraseFunction([](const string &name) -> bool
	{
		string condition = name.substr(strlen("global: "));
		return GameData::GlobalConditions().Erase(condition);
	});
}



// New missions are generated each time you land on a planet.
void PlayerInfo::CreateMissions()
{
	boardingMissions.clear();

	// Check for available missions.
	bool skipJobs = planet && !planet->GetPort().HasService(Port::ServicesType::JobBoard);
	bool hasPriorityMissions = false;
	for(const auto &it : GameData::Missions())
	{
		if(it.second.IsAtLocation(Mission::BOARDING) || it.second.IsAtLocation(Mission::ASSISTING))
			continue;
		if(skipJobs && it.second.IsAtLocation(Mission::JOB))
			continue;

		if(it.second.CanOffer(*this))
		{
			list<Mission> &missions =
				it.second.IsAtLocation(Mission::JOB) ? availableJobs : availableMissions;

			missions.push_back(it.second.Instantiate(*this));
			if(missions.back().IsFailed(*this))
				missions.pop_back();
			else if(!it.second.IsAtLocation(Mission::JOB))
				hasPriorityMissions |= missions.back().HasPriority();
		}
	}

	// If any of the available missions are "priority" missions, no other
	// special missions will be offered in the spaceport.
	if(hasPriorityMissions)
	{
		auto it = availableMissions.begin();
		while(it != availableMissions.end())
		{
			bool hasLowerPriorityLocation = it->IsAtLocation(Mission::SPACEPORT)
				|| it->IsAtLocation(Mission::SHIPYARD)
				|| it->IsAtLocation(Mission::OUTFITTER);
			if(hasLowerPriorityLocation && !it->HasPriority())
				it = availableMissions.erase(it);
			else
				++it;
		}
	}
	else if(availableMissions.size() > 1)
	{
		// Minor missions only get offered if no other missions (including other
		// minor missions) are competing with them. This is to avoid having two
		// or three missions pop up as soon as you enter the spaceport.
		auto it = availableMissions.begin();
		while(it != availableMissions.end())
		{
			if(it->IsMinor())
			{
				it = availableMissions.erase(it);
				if(availableMissions.size() <= 1)
					break;
			}
			else
				++it;
		}
	}
}



void PlayerInfo::SortAvailable()
{
	// Destinations: planets OR system. Only counting them, so the type doesn't matter.
	set<const void *> destinations;
	if(availableSortType == CONVENIENT)
	{
		for(const Mission &mission : Missions())
		{
			if(mission.IsVisible())
			{
				destinations.insert(mission.Destination());
				destinations.insert(mission.Destination()->GetSystem());

				for(const Planet *stopover : mission.Stopovers())
				{
					destinations.insert(stopover);
					destinations.insert(stopover->GetSystem());
				}

				for(const System *waypoint : mission.Waypoints())
					destinations.insert(waypoint);
			}
		}
	}
	availableJobs.sort([&](const Mission &lhs, const Mission &rhs) {
		// First, separate rush orders with deadlines, if wanted
		if(sortSeparateDeadline)
		{
			// availableSortAsc instead of true, to counter the reverse below
			if(!lhs.Deadline() && rhs.Deadline())
				return availableSortAsc;
			if(lhs.Deadline() && !rhs.Deadline())
				return !availableSortAsc;
		}
		// Then, separate greyed-out jobs you can't accept
		if(sortSeparatePossible)
		{
			if(lhs.CanAccept(*this) && !rhs.CanAccept(*this))
				return availableSortAsc;
			if(!lhs.CanAccept(*this) && rhs.CanAccept(*this))
				return !availableSortAsc;
		}
		// Sort by desired type:
		switch(availableSortType)
		{
			case CONVENIENT:
			{
				// Sorting by "convenience" means you already have a mission to a
				// planet. Missions at the same planet are sorted higher.
				// 0 : No convenient mission; 1: same system; 2: same planet (because both system+planet means 1+1 = 2)
				const int lConvenient = destinations.count(lhs.Destination()) + destinations.count(lhs.Destination()->GetSystem());
				const int rConvenient = destinations.count(rhs.Destination()) + destinations.count(rhs.Destination()->GetSystem());
				if(lConvenient < rConvenient)
					return true;
				if(lConvenient > rConvenient)
					return false;
			}
			// Tiebreaker for equal CONVENIENT is SPEED.
			case SPEED:
			{
				// A higher "Speed" means the mission takes less time, i.e. fewer
				// jumps.
				const int lJumps = lhs.ExpectedJumps();
				const int rJumps = rhs.ExpectedJumps();

				if(lJumps == rJumps)
				{
					// SPEED compares equal - follow through to tiebreaker 'case PAY' below
				}
				else if(lJumps > 0 && rJumps > 0)
				{
					// Lower values are better, so this '>' is not '<' as expected
					return lJumps > rJumps;
				}
				else
				{
					// Negative values indicate indeterminable mission paths.
					// e.g. through a wormhole, meaning lower values are worse.

					// A value of 0 indicates the mission destination is the
					// source, implying the actual path is complicated; consider
					// that slow, but not as bad as an indeterminable path.

					// Positive values are 'greater' because at least the number
					// of jumps is known. (Comparing two positive values is already
					// handled above, so the actual positive value doesn't matter.)

					// Compare the value when at least one value is not positive.
					return lJumps < rJumps;
				}
			}
			// Tiebreaker for equal SPEED is PAY.
			case PAY:
			{
				const int64_t lPay = lhs.DisplayedPayment();
				const int64_t rPay = rhs.DisplayedPayment();
				if(lPay < rPay)
					return true;
				else if(lPay > rPay)
					return false;
			}
			// Tiebreaker for equal PAY is ABC.
			case ABC:
			{
				if(lhs.Name() < rhs.Name())
					return true;
				else if(lhs.Name() > rhs.Name())
					return false;
			}
			// Tiebreaker fallback to keep sorting consistent is unique UUID:
			default:
				return lhs.UUID() < rhs.UUID();
		}
	});

	if(!availableSortAsc)
		availableJobs.reverse();
}



// Updates each mission upon landing, to perform landing actions (Stopover,
// Visit, Complete, Fail), and remove now-complete or now-failed missions.
void PlayerInfo::StepMissions(UI *ui)
{
	// Check for NPCs that have been destroyed without their destruction
	// being registered, e.g. by self-destruct:
	for(Mission &mission : missions)
		for(const NPC &npc : mission.NPCs())
			for(const shared_ptr<Ship> &ship : npc.Ships())
				if(ship->IsDestroyed())
					mission.Do(ShipEvent(nullptr, ship, ShipEvent::DESTROY), *this, ui);

	// Check missions for status changes from landing.
	string visitText;
	int missionVisits = 0;
	auto substitutions = map<string, string>{
		{"<first>", firstName},
		{"<last>", lastName}
	};
	const Ship *flag = Flagship();
	if(flag)
	{
		substitutions["<ship>"] = flag->Name();
		substitutions["<model>"] = flag->DisplayModelName();
	}

	auto mit = missions.begin();
	while(mit != missions.end())
	{
		Mission &mission = *mit;
		++mit;

		// If this is a stopover for the mission, perform the stopover action.
		mission.Do(Mission::STOPOVER, *this, ui);

		if(mission.IsFailed(*this))
			RemoveMission(Mission::FAIL, mission, ui);
		else if(mission.CanComplete(*this))
			RemoveMission(Mission::COMPLETE, mission, ui);
		else if(mission.Destination() == GetPlanet() && !freshlyLoaded)
		{
			mission.Do(Mission::VISIT, *this, ui);
			if(mission.IsUnique() || !mission.IsVisible())
				continue;

			// On visit dialogs are handled separately as to avoid a player
			// getting spammed by on visit dialogs if they are stacking jobs
			// from the same destination.
			if(visitText.empty())
			{
				const auto &text = mission.GetAction(Mission::VISIT).DialogText();
				if(!text.empty())
					visitText = Format::Replace(text, substitutions);
			}
			++missionVisits;
		}
	}
	if(!visitText.empty())
	{
		if(missionVisits > 1)
			visitText += "\n\t(You have " + Format::Number(missionVisits - 1) + " other unfinished "
				+ ((missionVisits > 2) ? "missions" : "mission") + " at this location.)";
		ui->Push(new Dialog(visitText));
	}
	// One mission's actions may influence another mission, so loop through one
	// more time to see if any mission is now completed or failed due to a change
	// that happened in another mission the first time through.
	mit = missions.begin();
	while(mit != missions.end())
	{
		Mission &mission = *mit;
		++mit;

		if(mission.IsFailed(*this))
			RemoveMission(Mission::FAIL, mission, ui);
		else if(mission.CanComplete(*this))
			RemoveMission(Mission::COMPLETE, mission, ui);
	}

	// Search for any missions that have failed but for which we are still
	// holding on to some cargo.
	set<const Mission *> active;
	for(const Mission &it : missions)
		active.insert(&it);

	vector<const Mission *> missionsToRemove;
	for(const auto &it : cargo.MissionCargo())
		if(!active.contains(it.first))
			missionsToRemove.push_back(it.first);
	for(const auto &it : cargo.PassengerList())
		if(!active.contains(it.first))
			missionsToRemove.push_back(it.first);
	for(const Mission *mission : missionsToRemove)
		cargo.RemoveMissionCargo(mission);
}



void PlayerInfo::Autosave() const
{
	if(!CanBeSaved() || filePath.length() < 4)
		return;

	string path = filePath.substr(0, filePath.length() - 4) + "~autosave.txt";
	Save(path);
}



void PlayerInfo::Save(const string &filePath) const
{
	if(transactionSnapshot)
		transactionSnapshot->SaveToPath(filePath);
	else
	{
		DataWriter out(filePath);
		Save(out);
	}
}



void PlayerInfo::Save(DataWriter &out) const
{
	// Basic player information and persistent UI settings:

	// Pilot information:
	out.Write("pilot", firstName, lastName);
	out.Write("date", date.Day(), date.Month(), date.Year());
	out.Write("system entry method", EntryToString(entry));
	if(previousSystem)
		out.Write("previous system", previousSystem->Name());
	if(system)
		out.Write("system", system->Name());
	if(planet)
		out.Write("planet", planet->TrueName());
	if(planet && planet->CanUseServices())
		out.Write("clearance");
	out.Write("playtime", playTime);
	// This flag is set if the player must leave the planet immediately upon
	// entering their ship (i.e. because a mission forced them to take off).
	if(shouldLaunch)
		out.Write("launching");
	for(const System *system : travelPlan)
		out.Write("travel", system->Name());
	if(travelDestination)
		out.Write("travel destination", travelDestination->TrueName());
	// Detect which ship number is the current flagship, for showing on LoadPanel.
	if(flagship)
	{
		for(auto it = ships.begin(); it != ships.end(); ++it)
			if(*it == flagship)
			{
				out.Write("flagship index", distance(ships.begin(), it));
				break;
			}
	}
	else
		out.Write("flagship index", -1);

	// Save the current setting for the map coloring;
	out.Write("map coloring", mapColoring);
	out.Write("map zoom", mapZoom);
	// Remember what categories are collapsed.
	for(const auto &it : collapsed)
	{
		// Skip panels where nothing was collapsed.
		if(it.second.empty())
			continue;

		out.Write("collapsed", it.first);
		out.BeginChild();
		{
			for(const auto &cit : it.second)
				out.Write(cit);
		}
		out.EndChild();
	}

	out.Write("reputation with");
	out.BeginChild();
	{
		for(const auto &it : GameData::Governments())
			if(!it.second.IsPlayer())
				out.Write(it.first, it.second.Reputation());
	}
	out.EndChild();

	out.Write("tribute received");
	out.BeginChild();
	{
		for(const auto &it : tributeReceived)
			if(it.second > 0)
				out.Write((it.first)->TrueName(), it.second);
	}
	out.EndChild();

	// Records of things you own:
	out.Write();
	out.WriteComment("What you own:");

	// Save all the data for all the player's ships.
	for(const shared_ptr<Ship> &ship : ships)
	{
		ship->Save(out);
		auto it = groups.find(ship.get());
		if(it != groups.end() && it->second)
			out.Write("groups", it->second);
	}
	if(!planetaryStorage.empty())
	{
		out.Write("storage");
		out.BeginChild();
		{
			for(const auto &it : planetaryStorage)
				if(!it.second.IsEmpty())
				{
					out.Write("planet", it.first->TrueName());
					out.BeginChild();
					{
						it.second.Save(out);
					}
					out.EndChild();
				}
		}
		out.EndChild();
	}
	if(!licenses.empty())
	{
		out.Write("licenses");
		out.BeginChild();
		{
			for(const string &license : licenses)
				out.Write(license);
		}
		out.EndChild();
	}

	// Save accounting information, cargo, and cargo cost bases.
	accounts.Save(out);
	cargo.Save(out);
	if(!costBasis.empty())
	{
		out.Write("basis");
		out.BeginChild();
		{
			for(const auto &it : costBasis)
				if(it.second)
					out.Write(it.first, it.second);
		}
		out.EndChild();
	}

	if(!stock.empty())
	{
		out.Write("stock");
		out.BeginChild();
		{
			using StockElement = pair<const Outfit *const, int>;
			WriteSorted(stock,
				[](const StockElement *lhs, const StockElement *rhs)
					{ return lhs->first->TrueName() < rhs->first->TrueName(); },
				[&out](const StockElement &it)
				{
					if(it.second)
						out.Write(it.first->TrueName(), it.second);
				});
		}
		out.EndChild();
	}
	depreciation.Save(out, date.DaysSinceEpoch());
	stockDepreciation.Save(out, date.DaysSinceEpoch());


	// Records of things you have done or are doing, or have happened to you:
	out.Write();
	out.WriteComment("What you've done:");

	// Save all missions (accepted, accepted-but-invalid, and available).
	for(const Mission &mission : missions)
		mission.Save(out);
	for(const Mission &mission : inactiveMissions)
		mission.Save(out);
	map<string, map<string, int>> offWorldMissionCargo;
	map<string, map<string, int>> offWorldMissionPassengers;
	for(const auto &it : ships)
	{
		const Ship &ship = *it;
		// If the ship is at the player's planet, its mission cargo allocation does not need to be saved.
		if(ship.GetPlanet() == planet)
			continue;
		for(const auto &cargo : ship.Cargo().MissionCargo())
			offWorldMissionCargo[cargo.first->UUID().ToString()][ship.UUID().ToString()] = cargo.second;
		for(const auto &passengers : ship.Cargo().PassengerList())
			offWorldMissionPassengers[passengers.first->UUID().ToString()][ship.UUID().ToString()] = passengers.second;
	}
	auto SaveMissionCargoDistribution = [&out](const map<string, map<string, int>> &toSave, bool passengers) -> void
	{
		if(passengers)
			out.Write("mission passengers");
		else
			out.Write("mission cargo");
		out.BeginChild();
		{
			out.Write("player ships");
			out.BeginChild();
			{
				for(const auto &it : toSave)
					for(const auto &sit : it.second)
						out.Write(it.first, sit.first, sit.second);
			}
			out.EndChild();
		}
		out.EndChild();
	};
	if(!offWorldMissionCargo.empty())
		SaveMissionCargoDistribution(offWorldMissionCargo, false);
	if(!offWorldMissionPassengers.empty())
		SaveMissionCargoDistribution(offWorldMissionPassengers, true);

	for(const Mission &mission : availableJobs)
		mission.Save(out, "available job");
	for(const Mission &mission : availableMissions)
		mission.Save(out, "available mission");
	out.Write("sort type", static_cast<int>(availableSortType));
	if(!availableSortAsc)
		out.Write("sort descending");
	if(sortSeparateDeadline)
		out.Write("separate deadline");
	if(sortSeparatePossible)
		out.Write("separate possible");

	// Save any "primary condition" flags that are set.
	conditions.Save(out);

	// Save the UUID of any ships given to the player with a specified name, and ship class.
	if(!giftedShips.empty())
	{
		out.Write("gifted ships");
		out.BeginChild();
		{
			for(const auto &it : giftedShips)
				out.Write(it.first, it.second.ToString());
		}
		out.EndChild();
	}

	// Save pending events, and changes that have happened due to past events.
	for(const GameEvent &event : gameEvents)
		event.Save(out);
	if(!dataChanges.empty())
	{
		out.Write("changes");
		out.BeginChild();
		{
			for(const DataNode &node : dataChanges)
				out.Write(node);
		}
		out.EndChild();
	}
	GameData::WriteEconomy(out);

	// Check which persons have been captured or destroyed.
	for(const auto &it : GameData::Persons())
		if(it.second.IsDestroyed())
			out.Write("destroyed", it.first);


	// Records of things you have discovered:
	out.Write();
	out.WriteComment("What you know:");

	// Save a list of systems the player has visited.
	WriteSorted(visitedSystems,
		[](const System *const *lhs, const System *const *rhs)
			{ return (*lhs)->Name() < (*rhs)->Name(); },
		[&out](const System *system)
		{
			out.Write("visited", system->Name());
		});

	// Save a list of planets the player has visited.
	WriteSorted(visitedPlanets,
		[](const Planet *const *lhs, const Planet *const *rhs)
			{ return (*lhs)->TrueName() < (*rhs)->TrueName(); },
		[&out](const Planet *planet)
		{
			out.Write("visited planet", planet->TrueName());
		});

	if(!harvested.empty())
	{
		out.Write("harvested");
		out.BeginChild();
		{
			using HarvestLog = pair<const System *, const Outfit *>;
			WriteSorted(harvested,
				[](const HarvestLog *lhs, const HarvestLog *rhs) -> bool
				{
					// Sort by system name and then by outfit name.
					if(lhs->first != rhs->first)
						return lhs->first->Name() < rhs->first->Name();
					else
						return lhs->second->TrueName() < rhs->second->TrueName();
				},
				[&out](const HarvestLog &it)
				{
					out.Write(it.first->Name(), it.second->TrueName());
				});
		}
		out.EndChild();
	}

	out.Write("logbook");
	out.BeginChild();
	{
		for(auto &&it : logbook)
		{
			out.Write(it.first.Day(), it.first.Month(), it.first.Year());
			out.BeginChild();
			{
				// Break the text up into paragraphs.
				for(const string &line : Format::Split(it.second, "\n\t"))
					out.Write(line);
			}
			out.EndChild();
		}
		for(auto &&it : specialLogs)
			for(auto &&eit : it.second)
			{
				out.Write(it.first, eit.first);
				out.BeginChild();
				{
					// Break the text up into paragraphs.
					for(const string &line : Format::Split(eit.second, "\n\t"))
						out.Write(line);
				}
				out.EndChild();
			}
	}
	out.EndChild();

	out.Write();
	out.WriteComment("How you began:");
	startData.Save(out);

	// Write plugins to player's save file for debugging.
	out.Write();
	out.WriteComment("Installed plugins:");
	out.Write("plugins");
	out.BeginChild();
	for(const auto &it : Plugins::Get())
	{
		const auto &plugin = it.second;
		if(plugin.IsValid() && plugin.enabled)
			out.Write(plugin.name);
	}
	out.EndChild();
}



// Check (and perform) any fines incurred by planetary security. If the player
// has dominated the planet, or was given clearance to this planet by a mission,
// planetary security is avoided. Infiltrating implies evasion of security.
void PlayerInfo::Fine(UI *ui)
{
	const Planet *planet = GetPlanet();
	// Dominated planets should never fine you.
	// By default, uninhabited planets should not fine the player.
	if(GameData::GetPolitics().HasDominated(planet)
		|| !(planet->IsInhabited() || planet->HasCustomSecurity()))
		return;

	// Planets should not fine you if you have mission clearance or are infiltrating.
	for(const Mission &mission : missions)
		if(mission.HasClearance(planet) || (!mission.HasFullClearance() &&
					(mission.Destination() == planet || mission.Stopovers().contains(planet))))
			return;

	// The planet's government must have the authority to enforce laws.
	const Government *gov = planet->GetGovernment();
	if(!gov->CanEnforce(planet))
		return;

	string message = gov->Fine(*this, 0, nullptr, planet->Security());
	if(!message.empty())
	{
		if(message == "atrocity")
		{
			const Conversation *conversation = gov->DeathSentence();
			if(conversation)
				ui->Push(new ConversationPanel(*this, *conversation));
			else
			{
				message = "Before you can leave your ship, the " + gov->GetName()
					+ " authorities show up and begin scanning it. They say, \"Captain "
					+ LastName()
					+ ", we detect highly illegal material on your ship.\""
					"\n\tYou are sentenced to lifetime imprisonment on a penal colony."
					" Your days of traveling the stars have come to an end.";
				ui->Push(new Dialog(message));
			}
			// All ships belonging to the player should be removed.
			Die();
		}
		else
			ui->Push(new Dialog(message));
	}
}



// Helper function to update the ship selection.
void PlayerInfo::SelectShip(const shared_ptr<Ship> &ship, bool *first)
{
	// Make sure this ship is not already selected.
	auto it = selectedShips.begin();
	for( ; it != selectedShips.end(); ++it)
		if(it->lock() == ship)
			break;
	if(it == selectedShips.end())
	{
		// This ship is not yet selected.
		selectedShips.push_back(ship);
		Ship *flagship = Flagship();
		if(*first && flagship && ship.get() != flagship)
		{
			flagship->SetTargetShip(ship);
			*first = false;
		}
	}
}

bool PlayerInfo::DisplayCarrierHelp() const
{
	return displayCarrierHelp;
}



// Instantiate the given model and add it to the player's fleet.
void PlayerInfo::AddStockShip(const Ship *model, const string &name)
{
	ships.push_back(make_shared<Ship>(*model));
	ships.back()->SetName(!name.empty() ? name : GameData::Phrases().Get("civilian")->Get());
	ships.back()->SetSystem(system);
	ships.back()->SetPlanet(planet);
	ships.back()->SetIsSpecial();
	ships.back()->SetIsYours();
	ships.back()->SetGovernment(GameData::PlayerGovernment());
}



// When we remove a ship, forget its stored ID.
void PlayerInfo::ForgetGiftedShip(const Ship &oldShip, bool failsMissions)
{
	const EsUuid &id = oldShip.UUID();
	auto shipToForget = find_if(giftedShips.begin(), giftedShips.end(),
		[&id](const pair<const string, EsUuid> &shipId) { return shipId.second == id; });
	if(shipToForget != giftedShips.end())
	{
		if(failsMissions)
			for(auto &mission : missions)
				if(mission.RequiresGiftedShip(shipToForget->first))
					mission.Fail();
		giftedShips.erase(shipToForget);
	}
}



// Check that this player's current state can be saved.
bool PlayerInfo::CanBeSaved() const
{
	return (!isDead && planet && system && !firstName.empty() && !lastName.empty());
}<|MERGE_RESOLUTION|>--- conflicted
+++ resolved
@@ -122,7 +122,7 @@
 		{
 			newFirstShip->SetIsParked(false);
 			oldFirstShip->SetIsParked(true);
-		}
+}
 	}
 }
 
@@ -606,9 +606,9 @@
 	}
 	else
 	{
-		gameEvents.push_back(event);
-		gameEvents.back().SetDate(date);
-	}
+	gameEvents.push_back(event);
+	gameEvents.back().SetDate(date);
+}
 }
 
 
@@ -1244,13 +1244,13 @@
 			if(storeOutfits)
 			{
 				CargoHold &storage = Storage();
-				for(const auto &it : selected->Outfits())
+			for(const auto &it : selected->Outfits())
 					storage.Add(it.first, it.second);
 			}
 			else
 			{
 				for(const auto &it : selected->Outfits())
-					stock[it.first] += it.second;
+				stock[it.first] += it.second;
 			}
 
 			accounts.AddCredits(cost);
@@ -1601,7 +1601,6 @@
 	StepMissions(ui);
 	UpdateCargoCapacities();
 
-<<<<<<< HEAD
 	// Reset commodity profit
 	profit = 0;
 	tonsSold = 0;
@@ -1612,9 +1611,7 @@
 
 	// If the player is actually landing (rather than simply loading the game),
 	// new missions are created and new fines may be levied.
-=======
 	// Create whatever missions this planet has to offer.
->>>>>>> a9b5d791
 	if(!freshlyLoaded)
 		CreateMissions();
 	// Upon loading the game, prompt the player about any paused missions, but if there are many
