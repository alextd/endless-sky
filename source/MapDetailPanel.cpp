--- conflicted
+++ resolved
@@ -127,7 +127,7 @@
 	{
 		DoHelp("map advanced danger");
 		DoHelp("map advanced ports");
-	}
+}
 	if(!player.GetPlanet())
 		DoHelp("map");
 }
@@ -697,9 +697,9 @@
 
 	if(commodity != SHOW_DANGER)
 	{
-		RingShader::Draw(pos, OUTER, INNER, UninhabitedColor());
-		font.Draw("Uninhabited", pos + textOff, dim);
-		pos.Y() += 20.;
+	RingShader::Draw(pos, OUTER, INNER, UninhabitedColor());
+	font.Draw("Uninhabited", pos + textOff, dim);
+	pos.Y() += 20.;
 	}
 
 	RingShader::Draw(pos, OUTER, INNER, UnexploredColor());
@@ -865,7 +865,6 @@
 		uiPoint.Y() += 20.;
 	}
 
-<<<<<<< HEAD
 	autoBuyY = uiPoint.Y();
 
 	// "Buy best trade" button goes after commodity prices
@@ -896,9 +895,8 @@
 
 	// Planet description when selected
 	if(selectedPlanet && !selectedPlanet->Description().empty()
-=======
+			&& player.HasVisited(*selectedPlanet) && !selectedPlanet->IsWormhole())
 	if(selectedPlanet && !selectedPlanet->Description().IsEmptyFor(player.Conditions())
->>>>>>> a9b5d791
 			&& player.HasVisited(*selectedPlanet) && !selectedPlanet->IsWormhole())
 	{
 		static const int X_OFFSET = 240;
