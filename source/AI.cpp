--- conflicted
+++ resolved
@@ -196,28 +196,15 @@
 	// its current system, or if it should keep traveling.
 	bool ShouldRefuel(const Ship &ship, const RoutePlan &route)
 	{
-<<<<<<< HEAD
 		// If we can't get to the destination --- no reason to refuel.
 		// (though AI may choose to elsewhere)
 		if(!route.HasRoute())
-=======
-		if(!fuelCapacity)
-			fuelCapacity = ship.Attributes().Get("fuel capacity");
-
-		const System *from = ship.GetSystem();
-		const bool systemHasFuel = from->HasFuelFor(ship) && fuelCapacity;
-		// If there is no fuel capacity in this ship, no fuel in this
-		// system, if it is fully fueled, or its drive doesn't require
-		// fuel, then it should not refuel before traveling.
-		if(!systemHasFuel || ship.Fuel() == 1. || !ship.JumpNavigation().JumpFuel())
->>>>>>> 9b9670af
 			return false;
 
 		// If the ship is full, no refuel.
 		if(ship.Fuel() == 1.)
 			return false;
 
-<<<<<<< HEAD
 		// If the ship has nowhere to refuel, no refuel.
 		const System *from = ship.GetSystem();
 		if(!from->HasFuelFor(ship))
@@ -247,8 +234,6 @@
 		return fuel < route.RequiredFuel();
 	}
 
-=======
->>>>>>> 9b9670af
 	const StellarObject *GetRefuelLocation(const Ship &ship)
 	{
 		const StellarObject *target = nullptr;
@@ -297,12 +282,8 @@
 					continue;
 
 				const Planet &planet = *object.GetPlanet();
-<<<<<<< HEAD
-				if(planet.IsWormhole() && planet.IsAccessible(&ship) && planet.WormholeDestination(from) == nextSystem)
-=======
 				if(planet.IsWormhole() && planet.IsAccessible(&ship)
 						&& &planet.GetWormhole()->WormholeDestination(*from) == to)
->>>>>>> 9b9670af
 				{
 					ship.SetTargetStellar(&object);
 					ship.SetTargetSystem(nullptr);
@@ -1689,7 +1670,6 @@
 	// If the parent is in-system and planning to jump, non-staying escorts should follow suit.
 	else if(parent.Commands().Has(Command::JUMP) && parent.GetTargetSystem() && !isStaying)
 	{
-<<<<<<< HEAD
 		RoutePlan route(ship, *parent.GetTargetSystem());
 		const System *dest = route.FirstStep();
 		ship.SetTargetSystem(dest);
@@ -1702,11 +1682,6 @@
 			// Return to the system center to maximize solar collection rate.
 			MoveTo(ship, command, Point(), Point(), 40., 0.1);
 		else
-=======
-		SelectRoute(ship, parent.GetTargetSystem());
-
-		if(ship.GetTargetSystem())
->>>>>>> 9b9670af
 		{
 			PrepareForHyperspace(ship, command);
 			command |= Command::JUMP;
