--- conflicted
+++ resolved
@@ -250,7 +250,7 @@
 		if(ShouldRefuel(ship, route))
 		{
 			// There is at least one planet that can refuel the ship.
-			ship.SetTargetStellar(GetRefuelLocation(ship));
+			ship.SetTargetStellar(AI::FindLandingLocation(ship));
 			return;
 		}
 		const System *nextSystem = route.FirstStep();
@@ -271,15 +271,6 @@
 					return;
 				}
 			}
-<<<<<<< HEAD
-=======
-		else if(needsRefuel)
-		{
-			// There is at least one planet that can refuel the ship.
-			ship.SetTargetStellar(AI::FindLandingLocation(ship));
-			return;
-		}
->>>>>>> fd241fe9
 		// Either there is no viable wormhole route to this system, or
 		// the target system cannot be reached.
 		ship.SetTargetSystem(nextSystem);
@@ -1890,26 +1881,15 @@
 	// If the parent is in-system and planning to jump, non-staying escorts should follow suit.
 	else if(parent.Commands().Has(Command::JUMP) && parent.GetTargetSystem() && !isStaying)
 	{
-		RoutePlan route(ship, *parent.GetTargetSystem());
-		const System *dest = route.FirstStep();
-		ship.SetTargetSystem(dest);
-		if(!dest)
-			// This ship has no route to the parent's destination system, so protect it until it jumps away.
-			KeepStation(ship, command, parent);
-		else if(ShouldRefuel(ship, route))
-			Refuel(ship, command);
-		else if(!ship.JumpsRemaining())
-			// Return to the system center to maximize solar collection rate.
-			MoveTo(ship, command, Point(), Point(), 40., 0.1);
-		else
+		SelectRoute(ship, parent.GetTargetSystem());
+
+		if(ship.GetTargetSystem())
 		{
 			PrepareForHyperspace(ship, command);
 			command |= Command::JUMP;
 			if(!(parent.IsEnteringHyperspace() || parent.IsReadyToJump()) || !EscortsReadyToJump(ship))
 				command |= Command::WAIT;
 		}
-<<<<<<< HEAD
-=======
 		else if(needsFuel && systemHasFuel)
 			Refuel(ship, command);
 		else if(ship.GetTargetStellar())
@@ -1924,7 +1904,6 @@
 		else
 			// This ship has no route to the parent's destination system, so protect it until it jumps away.
 			KeepStation(ship, command, parent);
->>>>>>> fd241fe9
 	}
 	// If an escort is out of fuel, they should refuel without waiting for the
 	// "parent" to land (because the parent may not be planning on landing).
