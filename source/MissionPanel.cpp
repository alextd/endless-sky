/* MissionPanel.cpp
Copyright (c) 2014 by Michael Zahniser

Endless Sky is free software: you can redistribute it and/or modify it under the
terms of the GNU General Public License as published by the Free Software
Foundation, either version 3 of the License, or (at your option) any later version.

Endless Sky is distributed in the hope that it will be useful, but WITHOUT ANY
WARRANTY; without even the implied warranty of MERCHANTABILITY or FITNESS FOR A
PARTICULAR PURPOSE. See the GNU General Public License for more details.

You should have received a copy of the GNU General Public License along with
this program. If not, see <https://www.gnu.org/licenses/>.
*/



#include "MissionPanel.h"

#include "text/alignment.hpp"
#include "Command.h"
#include "CoreStartData.h"
#include "Dialog.h"
#include "text/DisplayText.h"
#include "FillShader.h"
#include "text/Font.h"
#include "text/FontSet.h"
#include "text/Format.h"
#include "GameData.h"
#include "Information.h"
#include "Interface.h"
#include "LineShader.h"
#include "Mission.h"
#include "Planet.h"
#include "PlayerInfo.h"
#include "PointerShader.h"
#include "Preferences.h"
#include "RingShader.h"
#include "Screen.h"
#include "Ship.h"
#include "image/Sprite.h"
#include "image/SpriteSet.h"
#include "SpriteShader.h"
#include "System.h"
#include "text/truncate.hpp"
#include "UI.h"

#include <algorithm>
#include <cmath>
#include <sstream>

using namespace std;

namespace {
	constexpr int SIDE_WIDTH = 280;

	// Hovering over sort buttons for this many frames activates the tooltip.
	const int HOVER_TIME = 60;

	// Check if the mission involves the given system,
	bool Involves(const Mission &mission, const System *system)
	{
		if(!system)
			return false;

		if(mission.Destination()->IsInSystem(system))
			return true;

		for(const System *waypoint : mission.Waypoints())
			if(waypoint == system)
				return true;

		for(const Planet *stopover : mission.Stopovers())
			if(stopover->IsInSystem(system))
				return true;

		for(const System *mark : mission.MarkedSystems())
			if(mark == system)
				return true;

		return false;
	}

	size_t MaxDisplayedMissions(bool onRight)
	{
		return static_cast<unsigned>(max(0, static_cast<int>(floor((Screen::Height() - (onRight ? 160. : 190.)) / 20.))));
	}

	// Compute the required scroll amount for the given list of jobs/missions.
	void ScrollMissionList(const list<Mission> &missionList, const list<Mission>::const_iterator &it,
		double &sideScroll, bool checkVisibility)
	{
		// We don't need to scroll at all if the selection must be within the viewport. The current
		// scroll could be non-zero if missions were added/aborted, so return the delta that will reset it.
		const auto maxViewable = MaxDisplayedMissions(checkVisibility);
		const auto missionCount = missionList.size();
		if(missionCount < maxViewable)
			sideScroll = 0;
		else
		{
			const auto countBefore = static_cast<size_t>(checkVisibility
					? count_if(missionList.begin(), it, [](const Mission &m) { return m.IsVisible(); })
					: distance(missionList.begin(), it));

			const auto maximumScroll = (missionCount - maxViewable) * 20.;
			const auto pageScroll = maxViewable * 20.;
			const auto desiredScroll = countBefore * 20.;
			const auto bottomOfPage = sideScroll + pageScroll;
			if(desiredScroll < sideScroll)
			{
				// Scroll upwards.
				sideScroll = desiredScroll;
			}
			else if(desiredScroll > bottomOfPage)
			{
				// Scroll downwards (but not so far that the list's bottom sprite comes upwards further than needed).
				sideScroll = min(maximumScroll, sideScroll + (desiredScroll - bottomOfPage));
			}
		}
	}
}



// Open the missions panel directly.
MissionPanel::MissionPanel(PlayerInfo &player)
	: MapPanel(player),
	available(player.AvailableJobs()),
	accepted(player.Missions()),
	availableIt(player.AvailableJobs().begin()),
	acceptedIt(player.AvailableJobs().empty() ? accepted.begin() : accepted.end())
{
	// Re-do job sorting since something could have changed
	player.SortAvailable();

	while(acceptedIt != accepted.end() && !acceptedIt->IsVisible())
		++acceptedIt;

	wrap.SetWrapWidth(380);
	wrap.SetFont(FontSet::Get(14));
	wrap.SetAlignment(Alignment::JUSTIFIED);

	// Select the first available or accepted mission in the currently selected
	// system, or along the travel plan.
	if(!FindMissionForSystem(selectedSystem) && player.HasTravelPlan())
	{
		const auto &tp = player.TravelPlan();
		for(auto it = tp.crbegin(); it != tp.crend(); ++it)
			if(FindMissionForSystem(*it))
				break;
	}

	SetSelectedScrollAndCenter(true);
}



// Switch to the missions panel from another map panel.
MissionPanel::MissionPanel(const MapPanel &panel)
	: MapPanel(panel),
	available(player.AvailableJobs()),
	accepted(player.Missions()),
	availableIt(player.AvailableJobs().begin()),
	acceptedIt(player.AvailableJobs().empty() ? accepted.begin() : accepted.end()),
	availableScroll(0), acceptedScroll(0), dragSide(0)
{
	// Re-do job sorting since something could have changed
	player.SortAvailable();

	// In this view, always color systems based on player reputation.
	commodity = SHOW_REPUTATION;

	while(acceptedIt != accepted.end() && !acceptedIt->IsVisible())
		++acceptedIt;

	wrap.SetWrapWidth(380);
	wrap.SetFont(FontSet::Get(14));
	wrap.SetAlignment(Alignment::JUSTIFIED);

	// Select the first available or accepted mission in the currently selected
	// system, or along the travel plan.
	if(!FindMissionForSystem(selectedSystem)
		&& !(player.GetSystem() != selectedSystem && FindMissionForSystem(player.GetSystem()))
		&& player.HasTravelPlan())
	{
		const auto &tp = player.TravelPlan();
		for(auto it = tp.crbegin(); it != tp.crend(); ++it)
			if(FindMissionForSystem(*it))
				break;
	}

	SetSelectedScrollAndCenter();
}



void MissionPanel::Step()
{
	MapPanel::Step();
	if(GetUI()->IsTop(this) && player.GetPlanet() && player.GetDate() >= player.StartData().GetDate() + 12)
		DoHelp("map advanced");
	DoHelp("jobs");
}



void MissionPanel::Draw()
{
	MapPanel::Draw();

	// Update the tooltip timer [0-60].
	hoverSortCount += hoverSort >= 0 ? (hoverSortCount < HOVER_TIME) : (hoverSortCount ? -1 : 0);

	const Set<Color> &colors = GameData::Colors();

	const Color &routeColor = *colors.Get("mission route");
	const Ship *flagship = player.Flagship();
	const double jumpRange = flagship ? flagship->JumpNavigation().JumpRange() : 0.;
	const System *previous = player.GetSystem();
	const vector<const System *> plan = distance.Plan(*selectedSystem);
	for(auto it = plan.rbegin(); it != plan.rend(); ++it)
	{
		const System *next = *it;

		bool isJump, isWormhole, isMappable;
		if(!GetTravelInfo(previous, next, jumpRange, isJump, isWormhole, isMappable, nullptr))
			break;
		if(isWormhole && !isMappable)
			continue;

		Point from = Zoom() * (previous->Position() + center);
		Point to = Zoom() * (next->Position() + center);
		const Point unit = (to - from).Unit();
		from += LINK_OFFSET * unit;
		to -= LINK_OFFSET * unit;

		// Non-hyperspace jumps are drawn with a dashed line.
		if(isJump)
			LineShader::DrawDashed(from, to, unit, 3.f, routeColor, 11., 4.);
		else
<<<<<<< HEAD
			LineShader::Draw(from, to, 5.f, routeColor);

		previous = next;
=======
			LineShader::Draw(from, to, 3.f, routeColor);
>>>>>>> 742fed8a
	}

	const Color &availableColor = *colors.Get("available back");
	const Color &unavailableColor = *colors.Get("unavailable back");
	const Color &currentColor = *colors.Get("active back");
	const Color &blockedColor = *colors.Get("blocked back");
	if(availableIt != available.end() && availableIt->Destination())
		DrawMissionSystem(*availableIt, CanAccept() ? availableColor : unavailableColor);
	if(acceptedIt != accepted.end() && acceptedIt->Destination())
		DrawMissionSystem(*acceptedIt, IsSatisfied(*acceptedIt) ? currentColor : blockedColor);

	Point pos;
	if(player.GetPlanet())
	{
		pos = DrawPanel(
			Screen::TopLeft() + Point(0., -availableScroll),
			"Missions available here:",
			available.size(),
			true);
		DrawList(available, pos, availableIt, true);
	}

	pos = DrawPanel(
		Screen::TopRight() + Point(-SIDE_WIDTH, -acceptedScroll),
		"Your current missions:",
		AcceptedVisible());
	DrawList(accepted, pos, acceptedIt);

	// Now that the mission lists and map elements are drawn, draw the top-most UI elements.
	DrawKey();
	DrawMissionInfo();
	DrawTooltips();
	FinishDrawing("is missions");
}



// Only override the ones you need; the default action is to return false.
bool MissionPanel::KeyDown(SDL_Keycode key, Uint16 mod, const Command &command, bool isNewPress)
{
	if(command.Has(Command::HELP))
	{
		DoHelp("jobs", true);
		DoHelp("map advanced", true);
	}
	else if(key == 'a' && CanAccept())
	{
		Accept((mod & KMOD_CTRL));
		return true;
	}
	else if(key == 'A' || (key == 'a' && (mod & KMOD_SHIFT)))
	{
		if(acceptedIt != accepted.end() && acceptedIt->IsVisible())
			GetUI()->Push(new Dialog(this, &MissionPanel::AbortMission,
				"Abort mission \"" + acceptedIt->Name() + "\"?"));
		return true;
	}
	else if(key == SDLK_LEFT && availableIt == available.end())
	{
		// Switch to the first mission in the "available missions" list.
		acceptedIt = accepted.end();
		availableIt = available.begin();
	}
	else if(key == SDLK_RIGHT && acceptedIt == accepted.end() && AcceptedVisible())
	{
		// Switch to the first mission in the "accepted missions" list.
		availableIt = available.end();
		acceptedIt = accepted.begin();
		while(acceptedIt != accepted.end() && !acceptedIt->IsVisible())
			++acceptedIt;
	}
	else if(key == SDLK_UP)
	{
		SelectAnyMission();
		// Select the previous mission, which may be at the end of the list.
		if(availableIt != available.end())
		{
			// All available missions are, by definition, visible.
			if(availableIt == available.begin())
				availableIt = available.end();
			--availableIt;
		}
		else if(acceptedIt != accepted.end())
		{
			// Skip over any invisible, accepted missions.
			do {
				if(acceptedIt == accepted.begin())
					acceptedIt = accepted.end();
				--acceptedIt;
			} while(!acceptedIt->IsVisible());
		}
	}
	else if(key == SDLK_DOWN)
	{
		if(SelectAnyMission())
		{
			// A mission was just auto-selected. Nothing else to do here.
		}
		else if(availableIt != available.end())
		{
			++availableIt;
			if(availableIt == available.end())
				availableIt = available.begin();
		}
		else if(acceptedIt != accepted.end())
		{
			do {
				++acceptedIt;
				if(acceptedIt == accepted.end())
					acceptedIt = accepted.begin();
			} while(!acceptedIt->IsVisible());
		}
	}
	else
		return MapPanel::KeyDown(key, mod, command, isNewPress);

	// To reach here, we changed the selected mission. Scroll the active
	// mission list, update the selected system, and pan the map.
	SetSelectedScrollAndCenter();

	return true;
}



bool MissionPanel::Click(int x, int y, int clicks)
{
	dragSide = 0;

	if(x > Screen::Right() - 80 && y > Screen::Bottom() - 50)
		return DoKey('p');

	if(x < Screen::Left() + SIDE_WIDTH)
	{
		// Panel header
		if(y + static_cast<int>(availableScroll) < Screen::Top() + 30)
		{
			dragSide = -1;
			if(y + static_cast<int>(availableScroll) < Screen::Top() + 10)
			{
				// empty space
				return false;
			}
			// Sorter buttons
			else if(hoverSort >= 0)
			{
				if(hoverSort == 0)
					player.ToggleSortSeparateDeadline();
				else if(hoverSort == 1)
					player.ToggleSortSeparatePossible();
				else if(hoverSort == 2)
				{
					player.NextAvailableSortType();
					tooltip.clear();
				}
				else if(hoverSort == 3)
					player.ToggleSortAscending();
				return true;
			}
			return false;
		}
		// Available missions
		unsigned index = max(0, (y + static_cast<int>(availableScroll) - 36 - Screen::Top()) / 20);
		if(index < available.size())
		{
			const auto lastAvailableIt = availableIt;
			availableIt = available.begin();
			while(index--)
				++availableIt;
			acceptedIt = accepted.end();
			dragSide = -1;
			if(availableIt == lastAvailableIt)
			{
				CycleInvolvedSystems(*availableIt);
				return true;
			}
			SetSelectedScrollAndCenter();
			return true;
		}
	}
	else if(x >= Screen::Right() - SIDE_WIDTH)
	{
		// Accepted missions
		int index = max(0, (y + static_cast<int>(acceptedScroll) - 36 - Screen::Top()) / 20);
		if(index < AcceptedVisible())
		{
			const auto lastAcceptedIt = acceptedIt;
			acceptedIt = accepted.begin();
			while(index || !acceptedIt->IsVisible())
			{
				index -= acceptedIt->IsVisible();
				++acceptedIt;
			}
			availableIt = available.end();
			dragSide = 1;
			if(lastAcceptedIt == acceptedIt)
			{
				CycleInvolvedSystems(*acceptedIt);
				return true;
			}
			SetSelectedScrollAndCenter();
			return true;
		}
	}

	// Figure out if a system was clicked on.
	Point click = Point(x, y) / Zoom() - center;
	const System *system = nullptr;
	for(const auto &it : GameData::Systems())
		if(it.second.IsValid() && click.Distance(it.second.Position()) < 10.
				&& (player.HasSeen(it.second) || &it.second == specialSystem))
		{
			system = &it.second;
			break;
		}
	if(system)
	{
		Select(system);
		int options = available.size() + accepted.size();
		// If you just aborted your last mission, it is possible that neither
		// iterator is valid. In that case, start over from the beginning.
		if(availableIt == available.end() && acceptedIt == accepted.end())
		{
			if(!available.empty())
				availableIt = available.begin();
			else
				acceptedIt = accepted.begin();
		}

		// When clicking a new system, select the first available mission
		// (instead of continuing from wherever the iterator happens to be)
		if((availableIt != available.end() && !Involves(*availableIt, system)) ||
			(acceptedIt != accepted.end() && !Involves(*acceptedIt, system)))
		{
			auto firstExistingIt = find_if(available.begin(), available.end(),
				[&system](const Mission &m) { return Involves(m, system); });

			if(firstExistingIt != available.end())
			{
				availableIt = firstExistingIt;
				acceptedIt = accepted.end();
			}
			else
			{
				firstExistingIt = find_if(accepted.begin(), accepted.end(),
					[&system](const Mission &m) { return m.IsVisible() && Involves(m, system); });

				if(firstExistingIt != accepted.end())
				{
					availableIt = available.end();
					acceptedIt = firstExistingIt;
				}
			}
		}
		else while(options--)
		{
			if(availableIt != available.end())
			{
				++availableIt;
				if(availableIt == available.end())
				{
					if(!accepted.empty())
						acceptedIt = accepted.begin();
					else
						availableIt = available.begin();
				}
			}
			else if(acceptedIt != accepted.end())
			{
				++acceptedIt;
				if(acceptedIt == accepted.end())
				{
					if(!available.empty())
						availableIt = available.begin();
					else
						acceptedIt = accepted.begin();
				}
			}
			if(acceptedIt != accepted.end() && !acceptedIt->IsVisible())
				continue;

			if(availableIt != available.end() && Involves(*availableIt, system))
				break;
			if(acceptedIt != accepted.end() && Involves(*acceptedIt, system))
				break;
		}
		// Make sure invisible missions are never selected, even if there were
		// no other missions in this system.
		if(acceptedIt != accepted.end() && !acceptedIt->IsVisible())
			acceptedIt = accepted.end();
		// Scroll the relevant panel so that the mission highlighted is visible.
		if(availableIt != available.end())
			ScrollMissionList(available, availableIt, availableScroll, false);
		else if(acceptedIt != accepted.end())
			ScrollMissionList(accepted, acceptedIt, acceptedScroll, true);
	}

	return true;
}



bool MissionPanel::Drag(double dx, double dy)
{
	if(dragSide < 0)
	{
		availableScroll = max(0.,
			min(available.size() * 20. + 190. - Screen::Height(),
				availableScroll - dy));
	}
	else if(dragSide > 0)
	{
		acceptedScroll = max(0.,
			min(accepted.size() * 20. + 160. - Screen::Height(),
				acceptedScroll - dy));
	}
	else
		MapPanel::Drag(dx, dy);

	return true;
}



// Check to see if the mouse is over either of the mission lists.
bool MissionPanel::Hover(int x, int y)
{
	dragSide = 0;
	int oldSort = hoverSort;
	hoverSort = -1;
	unsigned index = max(0, (y + static_cast<int>(availableScroll) - 36 - Screen::Top()) / 20);
	if(x < Screen::Left() + SIDE_WIDTH)
	{
		if(index < available.size())
		{
			dragSide = -1;

			// Hovering over sort buttons
			if(y + static_cast<int>(availableScroll) < Screen::Top() + 30 && y >= Screen::Top() + 10
				&& x >= Screen::Left() + SIDE_WIDTH - 110)
			{
				hoverSort = (x - Screen::Left() - SIDE_WIDTH + 110) / 30;
				if(hoverSort > 3)
					hoverSort = -1;
			}
		}
	}
	else if(x >= Screen::Right() - SIDE_WIDTH)
	{
		if(static_cast<int>(index) < AcceptedVisible())
			dragSide = 1;
	}

	if(oldSort != hoverSort)
		tooltip.clear();

	return dragSide || MapPanel::Hover(x, y);
}



bool MissionPanel::Scroll(double dx, double dy)
{
	if(dragSide)
		return Drag(0., dy * Preferences::ScrollSpeed());

	return MapPanel::Scroll(dx, dy);
}



void MissionPanel::SetSelectedScrollAndCenter(bool immediate)
{
	// Auto select the destination system for the current mission.
	if(availableIt != available.end())
	{
		selectedSystem = availableIt->Destination()->GetSystem();
		ScrollMissionList(available, availableIt, availableScroll, false);
	}
	else if(acceptedIt != accepted.end())
	{
		selectedSystem = acceptedIt->Destination()->GetSystem();
		ScrollMissionList(accepted, acceptedIt, acceptedScroll, true);
	}

	// Center on the selected system.
	CenterOnSystem(selectedSystem, immediate);

	cycleInvolvedIndex = 0;
}



void MissionPanel::DrawKey() const
{
	const Sprite *back = SpriteSet::Get("ui/mission key");
	SpriteShader::Draw(back, Screen::BottomLeft() + .5 * Point(back->Width(), -back->Height()));

	const Font &font = FontSet::Get(14);
	Point angle = Point(1., 1.).Unit();

	const int ROWS = 5;
	Point pos(Screen::Left() + 10., Screen::Bottom() - ROWS * 20. + 5.);
	Point pointerOff(5., 5.);
	Point textOff(8., -.5 * font.Height());

	const Set<Color> &colors = GameData::Colors();
	const Color &bright = *colors.Get("bright");
	const Color &dim = *colors.Get("dim");
	const Color COLOR[ROWS] = {
		*colors.Get("available job"),
		*colors.Get("unavailable job"),
		*colors.Get("active mission"),
		*colors.Get("blocked mission"),
		*colors.Get("waypoint")
	};
	static const string LABEL[ROWS] = {
		"Available job; can accept",
		"Too little space to accept",
		"Active job; go here to complete",
		"Has unfinished requirements",
		"System of importance"
	};
	int selected = -1;
	if(availableIt != available.end())
		selected = 0 + !CanAccept();
	if(acceptedIt != accepted.end() && acceptedIt->Destination())
		selected = 2 + !IsSatisfied(*acceptedIt);

	for(int i = 0; i < ROWS; ++i)
	{
		PointerShader::Draw(pos + pointerOff, angle, 10.f, 18.f, 0.f, COLOR[i]);
		font.Draw(LABEL[i], pos + textOff, i == selected ? bright : dim);
		pos.Y() += 20.;
	}
}



// Highlight the systems associated with the given mission (i.e. destination and
// waypoints) by drawing colored rings around them.
void MissionPanel::DrawMissionSystem(const Mission &mission, const Color &color) const
{
	auto toVisit = set<const System *>{mission.Waypoints()};
	toVisit.insert(mission.MarkedSystems().begin(), mission.MarkedSystems().end());
	for(const Planet *planet : mission.Stopovers())
		toVisit.insert(planet->GetSystem());
	auto hasVisited = set<const System *>{mission.VisitedWaypoints()};
	hasVisited.insert(mission.UnmarkedSystems().begin(), mission.UnmarkedSystems().end());
	for(const Planet *planet : mission.VisitedStopovers())
		hasVisited.insert(planet->GetSystem());

	const Color &waypoint = *GameData::Colors().Get("waypoint back");
	const Color &visited = *GameData::Colors().Get("faint");

	double zoom = Zoom();
	auto drawRing = [&](const System *system, const Color &drawColor)
		{ RingShader::Add(zoom * (system->Position() + center), 22.f, 20.5f, drawColor); };

	RingShader::Bind();
	{
		// Draw a colored ring around the destination system.
		drawRing(mission.Destination()->GetSystem(), color);
		// Draw bright rings around systems that still need to be visited.
		for(const System *system : toVisit)
			drawRing(system, waypoint);
		// Draw faint rings around systems already visited for this mission.
		for(const System *system : hasVisited)
			drawRing(system, visited);
	}
	RingShader::Unbind();
}



// Draw the background for the lists of available and accepted missions (based on pos).
Point MissionPanel::DrawPanel(Point pos, const string &label, int entries, bool sorter) const
{
	const Color &back = *GameData::Colors().Get("map side panel background");
	const Color &text = *GameData::Colors().Get("medium");
	const Color separatorLine = text.Opaque();
	const Color &title = *GameData::Colors().Get("bright");
	const Color &highlight = *GameData::Colors().Get("dim");

	// Draw the panel.
	Point size(SIDE_WIDTH, 20 * entries + 40);
	FillShader::Fill(pos + .5 * size, size, back);

	// Edges:
	const Sprite *bottom = SpriteSet::Get("ui/bottom edge");
	Point edgePos = pos + Point(.5 * size.X(), size.Y());
	Point bottomOff(0., .5 * bottom->Height());
	SpriteShader::Draw(bottom, edgePos + bottomOff);

	const Sprite *left = SpriteSet::Get("ui/left edge");
	const Sprite *right = SpriteSet::Get("ui/right edge");
	double dy = .5 * left->Height();
	Point leftOff(-.5 * (size.X() + left->Width()), 0.);
	Point rightOff(.5 * (size.X() + right->Width()), 0.);
	while(dy && edgePos.Y() > Screen::Top())
	{
		edgePos.Y() -= dy;
		SpriteShader::Draw(left, edgePos + leftOff);
		SpriteShader::Draw(right, edgePos + rightOff);
		edgePos.Y() -= dy;
	}

	const Font &font = FontSet::Get(14);
	pos += Point(10., 10. + (20. - font.Height()) * .5);

	// Panel sorting
	const Sprite *rush[2] = {
			SpriteSet::Get("ui/sort rush include"), SpriteSet::Get("ui/sort rush separate") };
	const Sprite *acceptable[2] = {
			SpriteSet::Get("ui/sort unacceptable include"), SpriteSet::Get("ui/sort unacceptable separate") };
	const Sprite *sortIcon[4] = {
			SpriteSet::Get("ui/sort abc"), SpriteSet::Get("ui/sort pay"),
			SpriteSet::Get("ui/sort speed"), SpriteSet::Get("ui/sort convenient") };
	const Sprite *arrow[2] = {
			SpriteSet::Get("ui/sort descending"), SpriteSet::Get("ui/sort ascending") };

	// Draw Sorting Columns
	if(entries && sorter)
	{
		SpriteShader::Draw(arrow[player.ShouldSortAscending()], pos + Point(SIDE_WIDTH - 15., 7.5));

		SpriteShader::Draw(sortIcon[player.GetAvailableSortType()], pos + Point(SIDE_WIDTH - 45., 7.5));

		SpriteShader::Draw(acceptable[player.ShouldSortSeparatePossible()], pos + Point(SIDE_WIDTH - 75., 7.5));

		SpriteShader::Draw(rush[player.ShouldSortSeparateDeadline()], pos + Point(SIDE_WIDTH - 105., 7.5));

		if(hoverSort >= 0)
			FillShader::Fill(pos + Point(SIDE_WIDTH - 105. + 30 * hoverSort, 7.5), Point(22., 16.), highlight);
	}

	// Panel title
	font.Draw(label, pos, title);
	FillShader::Fill(
		pos + Point(.5 * size.X() - 5., 15.),
		Point(size.X() - 10., 1.),
		separatorLine);

	pos.Y() += 5.;

	return pos;
}



Point MissionPanel::DrawList(const list<Mission> &list, Point pos, const std::list<Mission>::const_iterator &selectIt,
	bool separateDeadlineOrPossible) const
{
	const Font &font = FontSet::Get(14);
	const Color &highlight = *GameData::Colors().Get("faint");
	const Color &unselected = *GameData::Colors().Get("medium");
	const Color &selected = *GameData::Colors().Get("bright");
	const Color &dim = *GameData::Colors().Get("dim");
	const Sprite *fast = SpriteSet::Get("ui/fast forward");
	bool separated = false;

	for(auto it = list.begin(); it != list.end(); ++it)
	{
		if(!it->IsVisible())
			continue;

		pos.Y() += 20.;
		if(separateDeadlineOrPossible && !separated
				&& ((player.ShouldSortSeparateDeadline() && it->Deadline())
						|| (player.ShouldSortSeparatePossible() && !it->CanAccept(player))))
		{
			pos.Y() += 8.;
			separated = true;
		}

		bool isSelected = it == selectIt;
		if(isSelected)
			FillShader::Fill(
				pos + Point(.5 * SIDE_WIDTH - 5., 8.),
				Point(SIDE_WIDTH - 10., 20.),
				highlight);

		if(it->Deadline())
			SpriteShader::Draw(fast, pos + Point(-4., 8.));

		bool canAccept = (&list == &available ? it->CanAccept(player) : IsSatisfied(*it));
		font.Draw({it->Name(), {SIDE_WIDTH - 11, Truncate::BACK}},
			pos, (!canAccept ? dim : isSelected ? selected : unselected));
	}

	return pos;
}



void MissionPanel::DrawMissionInfo()
{
	Information info;

	// The "accept / abort" button text and activation depends on what mission,
	// if any, is selected, and whether missions are available.
	if(CanAccept())
		info.SetCondition("can accept");
	else if(acceptedIt != accepted.end())
		info.SetCondition("can abort");

	if(availableIt != available.end() || acceptedIt != accepted.end())
		info.SetCondition("has description");

	info.SetString("cargo free", to_string(player.Cargo().Free()) + " tons");
	info.SetString("bunks free", to_string(player.Cargo().BunksFree()) + " bunks");

	info.SetString("today", player.GetDate().ToString());

	GameData::Interfaces().Get("mission")->Draw(info, this);

	// If a mission is selected, draw its descriptive text.
	if(availableIt != available.end())
		wrap.Wrap(availableIt->Description());
	else if(acceptedIt != accepted.end())
		wrap.Wrap(acceptedIt->Description());
	else
		return;
	wrap.Draw(Point(-190., Screen::Bottom() - 213.), *GameData::Colors().Get("bright"));
}



void MissionPanel::DrawTooltips()
{
	if(hoverSort < 0 || hoverSortCount < HOVER_TIME)
		return;

	// Create the tooltip text.
	if(tooltip.empty())
	{
		if(hoverSort == 0)
			tooltip = "Filter out missions with a deadline";
		else if(hoverSort == 1)
			tooltip = "Filter out missions that you can't accept";
		else if(hoverSort == 2)
		{
			switch(player.GetAvailableSortType())
			{
				case 0:
					tooltip = "Sort alphabetically";
					break;
				case 1:
					tooltip = "Sort by payment";
					break;
				case 2:
					tooltip = "Sort by distance";
					break;
				case 3:
					tooltip = "Sort by convenience: "
							"Prioritize missions going to a planet or system that is already a destination of one of your missions";
					break;
			}
		}
		else if(hoverSort == 3)
			tooltip = "Sort direction";

		hoverText.Wrap(tooltip);
	}
	if(!tooltip.empty())
	{
		// Add 10px margin to all sides of the text.
		Point size(hoverText.WrapWidth(), hoverText.Height() - hoverText.ParagraphBreak());
		size += Point(20., 20.);
		Point topLeft = Point(Screen::Left() + SIDE_WIDTH - 120. + 30 * hoverSort, Screen::Top() + 30.);
		// Draw the background fill and the tooltip text.
		FillShader::Fill(topLeft + .5 * size, size, *GameData::Colors().Get("tooltip background"));
		hoverText.Draw(topLeft + Point(10., 10.), *GameData::Colors().Get("medium"));
	}
}



bool MissionPanel::CanAccept() const
{
	if(availableIt == available.end())
		return false;

	return availableIt->CanAccept(player);
}



void MissionPanel::Accept(bool force)
{
	const Mission &toAccept = *availableIt;
	int cargoToSell = 0;
	if(toAccept.CargoSize())
		cargoToSell = toAccept.CargoSize() - player.Cargo().Free();
	int crewToFire = 0;
	if(toAccept.Passengers())
		crewToFire = toAccept.Passengers() - player.Cargo().BunksFree();
	if(cargoToSell > 0 || crewToFire > 0)
	{
		if(force)
		{
			MakeSpaceAndAccept();
			return;
		}
		ostringstream out;
		if(cargoToSell > 0 && crewToFire > 0)
			out << "You must fire " << crewToFire << " of your flagship's non-essential crew members and sell "
				<< Format::CargoString(cargoToSell, "ordinary commodities") << " to make room for this mission. Continue?";
		else if(crewToFire > 0)
			out << "You must fire " << crewToFire
				<< " of your flagship's non-essential crew members to make room for this mission. Continue?";
		else
			out << "You must sell " << Format::CargoString(cargoToSell, "ordinary commodities")
				<< " to make room for this mission. Continue?";
		GetUI()->Push(new Dialog(this, &MissionPanel::MakeSpaceAndAccept, out.str()));
		return;
	}

	++availableIt;
	player.AcceptJob(toAccept, GetUI());

	cycleInvolvedIndex = 0;

	if(available.empty())
		return;

	if(availableIt == available.end())
		--availableIt;

	// Check if any other jobs are available with the same destination. Prefer
	// jobs that also have the same destination planet.
	if(toAccept.Destination())
	{
		const Planet *planet = toAccept.Destination();
		const System *system = planet->GetSystem();
		bool stillLooking = true;

		// Updates availableIt if matching system found, returns true if planet also matches.
		auto SelectNext = [this, planet, system, &stillLooking](list<Mission>::const_iterator &it) -> bool
		{
			if(it->Destination() && it->Destination()->IsInSystem(system))
			{
				if(it->Destination() == planet)
				{
					availableIt = it;
					return true;
				}
				else if(stillLooking)
				{
					stillLooking = false;
					availableIt = it;
				}
			}
			return false;
		};

		const list<Mission>::const_iterator startHere = availableIt;
		for(auto it = startHere; it != available.end(); ++it)
			if(SelectNext(it))
				return;
		for(auto it = startHere; it != available.begin(); )
			if(SelectNext(--it))
				return;
	}

	if(availableIt != available.end())
		CenterOnSystem(availableIt->Destination()->GetSystem());
}



void MissionPanel::MakeSpaceAndAccept()
{
	const Mission &toAccept = *availableIt;
	int cargoToSell = toAccept.CargoSize() - player.Cargo().Free();
	int crewToFire = toAccept.Passengers() - player.Cargo().BunksFree();

	if(crewToFire > 0)
		player.Flagship()->AddCrew(-crewToFire);

	for(const auto &it : player.Cargo().Commodities())
	{
		if(cargoToSell <= 0)
			break;

		int toSell = min(cargoToSell, it.second);
		int64_t price = player.GetSystem()->Trade(it.first);

		int64_t basis = player.GetBasis(it.first, toSell);
		player.AdjustBasis(it.first, -basis);
		player.Cargo().Remove(it.first, toSell);
		player.Accounts().AddCredits(toSell * price);
		cargoToSell -= toSell;
	}

	player.UpdateCargoCapacities();
	Accept();
}



void MissionPanel::AbortMission()
{
	if(acceptedIt != accepted.end())
	{
		const Mission &toAbort = *acceptedIt;
		++acceptedIt;
		player.RemoveMission(Mission::ABORT, toAbort, GetUI());
		if(acceptedIt == accepted.end() && !accepted.empty())
			--acceptedIt;
		if(acceptedIt != accepted.end() && !acceptedIt->IsVisible())
			acceptedIt = accepted.end();
	}
}



int MissionPanel::AcceptedVisible() const
{
	int count = 0;
	for(const Mission &mission : accepted)
		count += mission.IsVisible();
	return count;
}



bool MissionPanel::FindMissionForSystem(const System *system)
{
	if(!system)
		return false;

	acceptedIt = accepted.end();

	for(availableIt = available.begin(); availableIt != available.end(); ++availableIt)
		if(availableIt->Destination()->IsInSystem(system))
			return true;
	for(acceptedIt = accepted.begin(); acceptedIt != accepted.end(); ++acceptedIt)
		if(acceptedIt->IsVisible() && acceptedIt->Destination()->IsInSystem(system))
			return true;

	return false;
}



bool MissionPanel::SelectAnyMission()
{
	if(availableIt == available.end() && acceptedIt == accepted.end())
	{
		// No previous selected mission, so select the first job/mission for any system.
		if(!available.empty())
			availableIt = available.begin();
		else
		{
			acceptedIt = accepted.begin();
			while(acceptedIt != accepted.end() && !acceptedIt->IsVisible())
				++acceptedIt;
		}
		return availableIt != available.end() || acceptedIt != accepted.end();
	}
	return false;
}



void MissionPanel::CycleInvolvedSystems(const Mission &mission)
{
	cycleInvolvedIndex++;

	int index = 0;
	for(const System *waypoint : mission.Waypoints())
		if(++index == cycleInvolvedIndex)
		{
			CenterOnSystem(waypoint);
			return;
		}

	for(const Planet *stopover : mission.Stopovers())
		if(++index == cycleInvolvedIndex)
		{
			CenterOnSystem(stopover->GetSystem());
			return;
		}

	for(const System *mark : mission.MarkedSystems())
		if(++index == cycleInvolvedIndex)
		{
			CenterOnSystem(mark);
			return;
		}

	cycleInvolvedIndex = 0;
	CenterOnSystem(mission.Destination()->GetSystem());
}<|MERGE_RESOLUTION|>--- conflicted
+++ resolved
@@ -238,13 +238,9 @@
 		if(isJump)
 			LineShader::DrawDashed(from, to, unit, 3.f, routeColor, 11., 4.);
 		else
-<<<<<<< HEAD
-			LineShader::Draw(from, to, 5.f, routeColor);
+			LineShader::Draw(from, to, 3.f, routeColor);
 
 		previous = next;
-=======
-			LineShader::Draw(from, to, 3.f, routeColor);
->>>>>>> 742fed8a
 	}
 
 	const Color &availableColor = *colors.Get("available back");
