/* DistanceMap.h
Copyright (c) 2014 by Michael Zahniser

Endless Sky is free software: you can redistribute it and/or modify it under the
terms of the GNU General Public License as published by the Free Software
Foundation, either version 3 of the License, or (at your option) any later version.

Endless Sky is distributed in the hope that it will be useful, but WITHOUT ANY
WARRANTY; without even the implied warranty of MERCHANTABILITY or FITNESS FOR A
PARTICULAR PURPOSE. See the GNU General Public License for more details.

You should have received a copy of the GNU General Public License along with
this program. If not, see <https://www.gnu.org/licenses/>.
*/

#pragma once

#include "RouteEdge.h"
#include "WormholeStrategy.h"

#include <map>
#include <queue>
#include <set>
#include <utility>
#include <vector>

class PlayerInfo;
class Ship;
class System;



// This is a map of shortest routes to all other systems from the given "center"
// system. It also tracks how many days and fuel it takes to get there. Ships with
// a hyperdrive travel using the "links" between systems. Ships with jump drives
// can make use of those links, but can also travel to any system that's closeby.
// Wormholes can also be used by players or ships.
class DistanceMap {
public:
	// Find paths branching out from the given system. The optional arguments put
	// a limit on how many systems will be returned (e.g. buying a local map) and
	// a limit on how many jumps away they can be (e.g. a valid mission location).
	explicit DistanceMap(const System *center, int maxSystems = -1, int maxDays = -1);
	// If a player is given with no center, the map will start from the player's system.
	// Pathfinding will only use hyperspace paths known to the player; that is,
	// one end of the path has been visited. Also, if the ship has a jump drive
	// or wormhole access, the route will make use of it.
	explicit DistanceMap(const PlayerInfo &player, const System *center = nullptr);
	// Find paths from the given system, potentially using wormholes, a jump drive, or both.
	// Optional arguments are as above.
	explicit DistanceMap(const System *center, WormholeStrategy wormholeStrategy,
			bool useJumpDrive, int maxSystems = -1, int maxDays = -1);

	// Find out if the given system is reachable.
	bool HasRoute(const System &system) const;
	// Find out how many days away the given system is.
	int Days(const System &system) const;
	// Get the planned route from center to this system.
	std::vector<const System *> Plan(const System &system) const;
	// Get a set containing all the systems.
	std::set<const System *> Systems() const;


private:
	// To use DistanceMap with a destination, you must use RoutePlan as a wrapper,
	// which uses these private constructors. The pathfinding will stop once it 
	// finds the best path to the destination. If a player is given, the path will
	// only include systems that the player has visited.
	explicit DistanceMap(const System &center, const System &destination, const PlayerInfo* player = nullptr);

	// Calculate the path for the given ship to get to the given system. The
	// ship will use a jump drive or hyperdrive depending on what it has. 
	explicit DistanceMap(const Ship& ship, const System& destination, const PlayerInfo* player = nullptr);

	// Depending on the capabilities of the given ship, use hyperspace paths,
	// jump drive paths, or both to find the shortest route. Bail out if the
	// destination system or the maximum count is reached.
	void Init(const Ship *ship = nullptr);
	// Add the given links to the map. Return false if an end condition is hit.
	bool Propagate(RouteEdge edge, bool useJump);
	// Check if we already have a better path to the given system.
	bool HasBetter(const System &to, const RouteEdge &edge);
	// Add the given path to the record.
	void Add(const System &to, RouteEdge edge);
	// Check whether the given link is travelable. If no player was given in the
	// constructor then this is always true; otherwise, the player must know
	// that the given link exists.
	bool CheckLink(const System &from, const System &to, bool useJump) const;


private:
	// Final route, each Edge pointing to the previous step along the route.
	std::map<const System *, RouteEdge> route;

	// Variables only used during construction:
	// 'edgesTodo' holds unfinished candidate Edges - Only the 'prev' value
	// is up-to-date. Other values are one step behind, awaiting an update.
	// The top() value is the best route among uncertain systems. Once
	// popped, that's the best route to that system - and then adjacent links
	// from that system are processed, which will build upon the popped Edge.
	std::priority_queue<RouteEdge> edgesTodo;
	const PlayerInfo *player = nullptr;
	const System *center = nullptr;
	int maxSystems = -1;
	int maxDays = -1;
	const System *destination = nullptr;
	WormholeStrategy wormholeStrategy = WormholeStrategy::ALL;
	// How much fuel is used for travel. If either value is zero, it means that
	// the ship does not have that type of drive.
	// Defaults are set for hyperlane usage only. Using a ship overrides these.
	int hyperspaceFuel = 100;
	int jumpFuel = 0;
	bool useWormholes = false;
	double jumpRange = 0.;
	const Ship *ship = nullptr;
<<<<<<< HEAD

	friend class RoutePlan;
};



#endif
=======
};
>>>>>>> 4f223674
<|MERGE_RESOLUTION|>--- conflicted
+++ resolved
@@ -113,14 +113,6 @@
 	bool useWormholes = false;
 	double jumpRange = 0.;
 	const Ship *ship = nullptr;
-<<<<<<< HEAD
 
 	friend class RoutePlan;
-};
-
-
-
-#endif
-=======
-};
->>>>>>> 4f223674
+};