/* DistanceMap.h
Copyright (c) 2014 by Michael Zahniser

Endless Sky is free software: you can redistribute it and/or modify it under the
terms of the GNU General Public License as published by the Free Software
Foundation, either version 3 of the License, or (at your option) any later version.

Endless Sky is distributed in the hope that it will be useful, but WITHOUT ANY
WARRANTY; without even the implied warranty of MERCHANTABILITY or FITNESS FOR A
PARTICULAR PURPOSE. See the GNU General Public License for more details.

You should have received a copy of the GNU General Public License along with
this program. If not, see <https://www.gnu.org/licenses/>.
*/

#ifndef DISTANCE_MAP_H_
#define DISTANCE_MAP_H_

#include "RouteEdge.h"
#include "WormholeStrategy.h"

#include <map>
#include <queue>
#include <set>
#include <utility>
#include <vector>

class PlayerInfo;
class Ship;
class System;



// This is a map of shortest routes to all other systems from the given "center"
// system. It also tracks how many days and fuel it takes to get there. Ships with
// a hyperdrive travel using the "links" between systems. Ships with jump drives
// can make use of those links, but can also travel to any system that's closeby.
// Wormholes can also be used by players or ships.
class DistanceMap {
public:
	// Find paths branching out from the given system. The optional arguments put
	// a limit on how many systems will be returned (e.g. buying a local map) and
	// a limit on how many jumps away they can be (e.g. a valid mission location).
	explicit DistanceMap(const System *center, int maxSystems = -1, int maxDays = -1);
	// If a player is given with no center, the map will start from the player's system.
	// Pathfinding will only use hyperspace paths known to the player; that is,
	// one end of the path has been visited. Also, if the ship has a jump drive
	// or wormhole access, the route will make use of it.
	explicit DistanceMap(const PlayerInfo &player, const System *center = nullptr);
	// Find paths from the given system, potentially using wormholes, a jump drive, or both.
	// Optional arguments are as above.
	explicit DistanceMap(const System *center, WormholeStrategy wormholeStrategy,
			bool useJumpDrive, int maxSystems = -1, int maxDays = -1);
	// Calculate the path for the given ship to get to the given system. The
	// ship will use a jump drive or hyperdrive depending on what it has. The
	// pathfinding will stop once a path to the destination is found.
<<<<<<< HEAD
	DistanceMap(const Ship &ship, const System &destination);
=======
	// If a player is given, the path will only include systems that the
	// player has visited.
	DistanceMap(const Ship &ship, const System *destination, const PlayerInfo *player = nullptr);
>>>>>>> 2b4ddf87

	// Find out if the given system is reachable.
	bool HasRoute(const System &system) const;
	// Find out how many days away the given system is.
	int Days(const System &system) const;
	// Get the planned route from center to this system.
	std::vector<const System *> Plan(const System &system) const;
	// Get a set containing all the systems.
	std::set<const System *> Systems() const;


private:
<<<<<<< HEAD
	// With the optional destination, the pathfinding will stop once it finds the
	// best path to it. You must use RoutePlan to set a destination.
	explicit DistanceMap(const System &center, const System &destination);
	// The center argument starts the path there instead of the player
	// (e.g. appending a route to the end of a planned route).
	explicit DistanceMap(const PlayerInfo &player, const System &center, const System &destination);
=======
	// For each system, track how much fuel it will take to get there, how many
	// days, how much danger you will pass through, and where you will go next.
	class Edge {
	public:
		explicit Edge(const System *system = nullptr);

		// Sorting operator to prioritize the "best" edges. The priority queue
		// returns the "largest" item, so this should return true if this item
		// is lower priority than the given item.
		bool operator<(const Edge &other) const;
>>>>>>> 2b4ddf87

	// Depending on the capabilities of the given ship, use hyperspace paths,
	// jump drive paths, or both to find the shortest route. Bail out if the
	// destination system or the maximum count is reached.
	void Init(const Ship *ship = nullptr);
	// Add the given links to the map. Return false if an end condition is hit.
	bool Propagate(RouteEdge edge, bool useJump);
	// Check if we already have a better path to the given system.
	bool HasBetter(const System &to, const RouteEdge &edge);
	// Add the given path to the record.
	void Add(const System &to, RouteEdge edge);
	// Check whether the given link is travelable. If no player was given in the
	// constructor then this is always true; otherwise, the player must know
	// that the given link exists.
	bool CheckLink(const System &from, const System &to, bool useJump) const;


private:
	// Final route, each Edge pointing to the previous step along the route.
	std::map<const System *, RouteEdge> route;

	// Variables only used during construction:
	// 'edgesTodo' holds unfinished candidate Edges - Only the 'prev' value
	// is up-to-date. Other values are one step behind, awaiting an update.
	// The top() value is the best route among uncertain systems. Once
	// popped, that's the best route to that system - and then adjacent links
	// from that system are processed, which will build upon the popped Edge.
	std::priority_queue<RouteEdge> edgesTodo;
	const PlayerInfo *player = nullptr;
	const System *center = nullptr;
	int maxSystems = -1;
	int maxDays = -1;
	const System *destination = nullptr;
	WormholeStrategy wormholeStrategy = WormholeStrategy::ALL;
	// How much fuel is used for travel. If either value is zero, it means that
	// the ship does not have that type of drive.
	// Defaults are set for hyperlane usage only. Using a ship overrides these.
	int hyperspaceFuel = 100;
	int jumpFuel = 0;
	bool useWormholes = false;
	double jumpRange = 0.;
<<<<<<< HEAD

	friend class RoutePlan;
=======
	const Ship *ship = nullptr;
>>>>>>> 2b4ddf87
};



#endif<|MERGE_RESOLUTION|>--- conflicted
+++ resolved
@@ -54,13 +54,9 @@
 	// Calculate the path for the given ship to get to the given system. The
 	// ship will use a jump drive or hyperdrive depending on what it has. The
 	// pathfinding will stop once a path to the destination is found.
-<<<<<<< HEAD
-	DistanceMap(const Ship &ship, const System &destination);
-=======
 	// If a player is given, the path will only include systems that the
 	// player has visited.
-	DistanceMap(const Ship &ship, const System *destination, const PlayerInfo *player = nullptr);
->>>>>>> 2b4ddf87
+	DistanceMap(const Ship &ship, const System &destination, const PlayerInfo *player = nullptr);
 
 	// Find out if the given system is reachable.
 	bool HasRoute(const System &system) const;
@@ -73,25 +69,12 @@
 
 
 private:
-<<<<<<< HEAD
 	// With the optional destination, the pathfinding will stop once it finds the
 	// best path to it. You must use RoutePlan to set a destination.
 	explicit DistanceMap(const System &center, const System &destination);
 	// The center argument starts the path there instead of the player
 	// (e.g. appending a route to the end of a planned route).
 	explicit DistanceMap(const PlayerInfo &player, const System &center, const System &destination);
-=======
-	// For each system, track how much fuel it will take to get there, how many
-	// days, how much danger you will pass through, and where you will go next.
-	class Edge {
-	public:
-		explicit Edge(const System *system = nullptr);
-
-		// Sorting operator to prioritize the "best" edges. The priority queue
-		// returns the "largest" item, so this should return true if this item
-		// is lower priority than the given item.
-		bool operator<(const Edge &other) const;
->>>>>>> 2b4ddf87
 
 	// Depending on the capabilities of the given ship, use hyperspace paths,
 	// jump drive paths, or both to find the shortest route. Bail out if the
@@ -133,12 +116,9 @@
 	int jumpFuel = 0;
 	bool useWormholes = false;
 	double jumpRange = 0.;
-<<<<<<< HEAD
+	const Ship *ship = nullptr;
 
 	friend class RoutePlan;
-=======
-	const Ship *ship = nullptr;
->>>>>>> 2b4ddf87
 };
 
 
