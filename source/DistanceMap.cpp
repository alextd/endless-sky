/* DistanceMap.cpp
Copyright (c) 2014 by Michael Zahniser

Endless Sky is free software: you can redistribute it and/or modify it under the
terms of the GNU General Public License as published by the Free Software
Foundation, either version 3 of the License, or (at your option) any later version.

Endless Sky is distributed in the hope that it will be useful, but WITHOUT ANY
WARRANTY; without even the implied warranty of MERCHANTABILITY or FITNESS FOR A
PARTICULAR PURPOSE. See the GNU General Public License for more details.

You should have received a copy of the GNU General Public License along with
this program. If not, see <https://www.gnu.org/licenses/>.
*/

#include "DistanceMap.h"

#include "Planet.h"
#include "PlayerInfo.h"
#include "Ship.h"
#include "ShipJumpNavigation.h"
#include "StellarObject.h"
#include "System.h"
#include "Wormhole.h"

using namespace std;



<<<<<<< HEAD
// Find paths branching out from the given system. The optional arguments put
// a limit on how many systems will be returned (e.g. buying a local map) and
// a limit on how many jumps away they can be (e.g. a valid mission location).
DistanceMap::DistanceMap(const System *center, int maxSystems, int maxDays)
	: center(center), maxSystems(maxSystems), maxDays(maxDays)
=======
// Find paths to the given system. If the given maximum count is above zero,
// it is a limit on how many systems should be returned. If it is below zero
// it specifies the maximum distance away that paths should be found.
DistanceMap::DistanceMap(const System *center, int maxCount, int maxDistance)
	: DistanceMap(center, WormholeStrategy::NONE, false, maxCount, maxDistance)
{
}



// Constructor that allows configuring the use of wormholes and jump drive travel.
// Since no ship instance is available, we use the base game's default fuel for jump travel.
DistanceMap::DistanceMap(const System *center, WormholeStrategy wormholeStrategy,
		bool useJumpDrive, int maxCount, int maxDistance)
	: center(center), wormholeStrategy(wormholeStrategy), maxCount(maxCount),
			maxDistance(maxDistance), jumpFuel(useJumpDrive ? 200 : 0), jumpRange(useJumpDrive ? 100. : 0.)
>>>>>>> 2464a811
{
	Init();
}



// If a player is given, the map will start from the player's system.
// Pathfinding will only use hyperspace paths known to the player; that is,
// one end of the path has been visited. Also, if the ship has a jump drive
// or wormhole access, the route will make use of it.
DistanceMap::DistanceMap(const PlayerInfo &player)
	: player(&player), useWormholes(true)
{
	const Ship *flagship = player.Flagship();

	if(!flagship)
		return;

	if(flagship->IsEnteringHyperspace())
		center = flagship->GetTargetSystem();
	else
		center = flagship->GetSystem();

	Init(flagship);
}


// Private constructors with a destination for use by RoutePlan
DistanceMap::DistanceMap(const System &center, const System &destination)
	: center(&center), destination(&destination)
{
	Init();
}



DistanceMap::DistanceMap(const PlayerInfo &player, const System &center, const System &destination)
	: player(&player), center(&center), destination(&destination), useWormholes(true)
{
	if(!player.Flagship())
		return;

	Init(player.Flagship());
}



DistanceMap::DistanceMap(const Ship &ship, const System &destination)
	: center(ship.GetSystem()), destination(&destination), useWormholes(true)
{
	Init(&ship);
}



// Find out if the given system is reachable
bool DistanceMap::HasRoute(const System &system) const
{
	return route.count(&system);
}



// Find out how many days away the given system is.
int DistanceMap::Days(const System &system) const
{
	auto it = route.find(&system);
	return (it == route.end() ? -1 : it->second.days);
}



// Get a set containing all the systems.
set<const System *> DistanceMap::Systems() const
{
	set<const System *> systems;
	for(const auto &it : route)
		systems.insert(it.first);
	return systems;
}



// Get the planned route from center to this system.
vector<const System *> DistanceMap::Plan(const System &system) const
{
	auto plan = vector<const System *>{};
	if(!HasRoute(system))
		return plan;

	const System *nextStep = &system;
	while(nextStep != center)
	{
		plan.push_back(nextStep);
		nextStep = route.at(nextStep).prev;
	}
	return plan;
}



// Depending on the capabilities of the given ship, use hyperspace paths,
// jump drive paths, or both to find the shortest route. Bail out if the
// source system or the maximum count is reached.
void DistanceMap::Init(const Ship *ship)
{
	if(!center || center == destination)
		return;

	// To get to the starting point, there is no previous system,
	// and it takes no fuel or days.
	route[center] = RouteEdge();
	if(!maxDays)
		return;

	// Check what travel capabilities this ship has. If no ship is given, the
	// DistanceMap class defaults assume hyperdrive capability only.
	if(ship)
	{
		hyperspaceFuel = ship->JumpNavigation().HyperdriveFuel();
		// Todo: consider outfit "jump distance" at each link to find if more fuel is needed
		// by a second jump drive outfit with more range and cost via JumpDriveFuel(to).
		jumpFuel = ship->JumpNavigation().JumpDriveFuel();
		jumpRange = ship->JumpNavigation().JumpRange();
		// If hyperjumps and non-hyper jumps cost the same amount, or non-hyper jumps are always cheaper,
		// there is no need to check hyperjump paths at all.
		if(jumpFuel && hyperspaceFuel >= jumpFuel)
			hyperspaceFuel = 0.;

		// If this ship has no mode of hyperspace travel, and no local
		// wormhole to use, bail out.
		if(!jumpFuel && !hyperspaceFuel)
		{
			bool hasWormhole = false;
			for(const StellarObject &object : ship->GetSystem()->Objects())
				if(object.HasSprite() && object.HasValidPlanet() && object.GetPlanet()->IsWormhole())
				{
					hasWormhole = true;
					break;
				}

			if(!hasWormhole)
				return;
		}
	}

	// Find the route with lowest fuel use. If multiple routes use the same fuel,
	// choose the one with the fewest jumps (i.e. using jump drive rather than
	// hyperdrive). If multiple routes have the same fuel and the same number of
	// jumps, break the tie by using how "dangerous" the route is.

	// Add this fake edge "from center" so it's the first popped value.
	edgesTodo.emplace(center);
	// Find all edges from that route, add better routes to the map, and continue.
	while(maxSystems && !edgesTodo.empty())
	{
		// Use the best known route to build upon and create the next set
		// of candidate edges. RouteEdges are inserted with 'prev' assigned, but the
		// other values are a step behind. Here we copy and update them:
		// For each system 'X' reachable from 'prev', the edge's fuel/days/danger
		// are built upon to determine if this new edge from 'prev' to 'X' is
		// the best. If so, it's added as route[X], and a copy is added to
		// edgesTodo to process later.
		RouteEdge nextEdge = edgesTodo.top();
		edgesTodo.pop();

		const System *currentSystem = nextEdge.prev;

		// If a destination is given, stop searching once we have the best route.
		if(currentSystem == destination)
			break;

		// Increment the danger to include this system.
		// Don't need to worry about the danger for the next system because
		// if you're going there, all routes would include that same danger.
		// (It is slightly redundant that this includes the danger of the
		//  starting system instead, but the code is simpler this way.)
		nextEdge.danger += currentSystem->Danger();

		// Increment the travel time to include the next system. The fuel cost will be
		// incremented later, because it depends on what type of travel is being done.
		++nextEdge.days;

		// Check for wormholes (which cost zero fuel). Wormhole travel should
		// not be included in Local Maps or mission itineraries.
<<<<<<< HEAD
		if(useWormholes)
			for(const StellarObject &object : currentSystem->Objects())
				if(object.HasSprite() && object.HasValidPlanet() && object.GetPlanet()->IsWormhole())
=======
		if(wormholeStrategy != WormholeStrategy::NONE)
			for(const StellarObject &object : top.next->Objects())
				if(object.HasSprite() && object.HasValidPlanet() && object.GetPlanet()->IsWormhole()
					&& (object.GetPlanet()->IsUnrestricted() || wormholeStrategy == WormholeStrategy::ALL))
>>>>>>> 2464a811
				{
					// If we're seeking a path toward a "source," travel through
					// wormholes in the reverse of the normal direction.
					const System &link = center ?
						object.GetPlanet()->GetWormhole()->WormholeSource(*nextEdge.prev) :
						object.GetPlanet()->GetWormhole()->WormholeDestination(*nextEdge.prev);
					if(HasBetter(link, nextEdge))
						continue;

					// In order to plan travel through a wormhole, it must be
					// "accessible" to the ship, and you must have visited
					// the wormhole and both endpoint systems. (If this is a
					// multi-stop wormhole, you may know about some paths that
					// it takes but not others.)
					if(ship && !object.GetPlanet()->IsAccessible(ship))
						continue;
					if(player && !player->HasVisited(*object.GetPlanet()))
						continue;
					if(player && !(player->HasVisited(*currentSystem) && player->HasVisited(link)))
						continue;

					Add(link, nextEdge);
					// Bail out if the maximum number of systems is reached.
					if(!--maxSystems)
						break;
				}

		// Bail out if the maximum number of systems is reached.
		if(hyperspaceFuel && !Propagate(nextEdge, false))
			break;
		if(jumpFuel && !Propagate(nextEdge, true))
			break;
	}
}



// Add the given links to the map, if better. Return false if max systems has been reached.
bool DistanceMap::Propagate(RouteEdge nextEdge, bool useJump)
{
	const System *currentSystem = nextEdge.prev;

	// nextEdge is a copy to be used for this jump type, so build upon its fields.
	nextEdge.fuel += (useJump ? jumpFuel : hyperspaceFuel);
	for(const System *link : (useJump ? currentSystem->JumpNeighbors(jumpRange) : currentSystem->Links()))
	{
		// Find out whether we already have a better path to this system, and
		// check whether this link can be traveled. If this route is being
		// selected by the player, they are constrained to known routes.
		if(HasBetter(*link, nextEdge) || !CheckLink(*currentSystem, *link, useJump))
			continue;

		Add(*link, nextEdge);
		if(!--maxSystems)
			return false;
	}
	return true;
}



// Check if we already have a better path to the given system.
bool DistanceMap::HasBetter(const System &to, const RouteEdge &edge)
{
	auto it = route.find(&to);
	return (it != route.end() && !(it->second < edge));
}



// Add the given path to the record.
void DistanceMap::Add(const System &to, RouteEdge edge)
{
	// This is the best path we have found so far to this system, but it is
	// conceivable that a better one will be found.
	route[&to] = edge;

	// Start building upon this edge and enqueue - this copy of edge
	// is in an incomplete state and needs to be dequeued and worked on.
	edge.prev = &to;
	if(maxDays < 0 || edge.days < maxDays)
		edgesTodo.emplace(edge);
}



// Check whether the given link is travelable. If no player was given in the
// constructor then this is always true; otherwise, the player must know
// that the given link exists.
bool DistanceMap::CheckLink(const System &from, const System &to, bool useJump) const
{
	if(!player)
		return true;

	if(!player->HasSeen(to))
		return false;

	// If you are using a jump drive and you can see just from the positions of
	// the two systems that you can jump between them, you can plot a course
	// between them even if neither system is explored. Otherwise, you need to
	// know if a link exists, so you must have explored at least one of them.
	// The jump range of a system overrides the jump range of this ship.
	double distance = from.JumpRange() ? from.JumpRange() : jumpRange;
	if(useJump && from.Position().Distance(to.Position()) <= distance)
		return true;

	return (player->HasVisited(from) || player->HasVisited(to));
}<|MERGE_RESOLUTION|>--- conflicted
+++ resolved
@@ -27,13 +27,6 @@
 
 
 
-<<<<<<< HEAD
-// Find paths branching out from the given system. The optional arguments put
-// a limit on how many systems will be returned (e.g. buying a local map) and
-// a limit on how many jumps away they can be (e.g. a valid mission location).
-DistanceMap::DistanceMap(const System *center, int maxSystems, int maxDays)
-	: center(center), maxSystems(maxSystems), maxDays(maxDays)
-=======
 // Find paths to the given system. If the given maximum count is above zero,
 // it is a limit on how many systems should be returned. If it is below zero
 // it specifies the maximum distance away that paths should be found.
@@ -50,7 +43,6 @@
 		bool useJumpDrive, int maxCount, int maxDistance)
 	: center(center), wormholeStrategy(wormholeStrategy), maxCount(maxCount),
 			maxDistance(maxDistance), jumpFuel(useJumpDrive ? 200 : 0), jumpRange(useJumpDrive ? 100. : 0.)
->>>>>>> 2464a811
 {
 	Init();
 }
@@ -236,16 +228,10 @@
 
 		// Check for wormholes (which cost zero fuel). Wormhole travel should
 		// not be included in Local Maps or mission itineraries.
-<<<<<<< HEAD
-		if(useWormholes)
-			for(const StellarObject &object : currentSystem->Objects())
-				if(object.HasSprite() && object.HasValidPlanet() && object.GetPlanet()->IsWormhole())
-=======
 		if(wormholeStrategy != WormholeStrategy::NONE)
 			for(const StellarObject &object : top.next->Objects())
 				if(object.HasSprite() && object.HasValidPlanet() && object.GetPlanet()->IsWormhole()
 					&& (object.GetPlanet()->IsUnrestricted() || wormholeStrategy == WormholeStrategy::ALL))
->>>>>>> 2464a811
 				{
 					// If we're seeking a path toward a "source," travel through
 					// wormholes in the reverse of the normal direction.
