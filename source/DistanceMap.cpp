--- conflicted
+++ resolved
@@ -55,7 +55,7 @@
 // one end of the path has been visited. Also, if the ship has a jump drive
 // or wormhole access, the route will make use of it.
 DistanceMap::DistanceMap(const PlayerInfo &player, const System *center)
-	: player(&player), useWormholes(true)
+	: player(&player)
 {
 	const Ship *flagship = player.Flagship();
 
@@ -81,11 +81,7 @@
 // If a player is given, the path will only include systems that the
 // player has visited.
 DistanceMap::DistanceMap(const System &center, const System &destination, const PlayerInfo *player)
-<<<<<<< HEAD
-	: player(player), center(&center), destination(&destination), useWormholes(true)
-=======
 	: player(player), center(&center), destination(&destination)
->>>>>>> 45f63164
 {
 	if(player)
 		Init(player->Flagship());
@@ -96,11 +92,7 @@
 
 
 DistanceMap::DistanceMap(const Ship &ship, const System &destination, const PlayerInfo *player)
-<<<<<<< HEAD
-	: player(player), center(ship.GetSystem()), destination(&destination), useWormholes(true)
-=======
 	: player(player), center(ship.GetSystem()), destination(&destination)
->>>>>>> 45f63164
 {
 	Init(&ship);
 }
@@ -243,15 +235,7 @@
 				if(object.HasSprite() && object.HasValidPlanet() && object.GetPlanet()->IsWormhole()
 					&& (object.GetPlanet()->IsUnrestricted() || wormholeStrategy == WormholeStrategy::ALL))
 				{
-<<<<<<< HEAD
-					// If we're seeking a path toward a "source," travel through
-					// wormholes in the reverse of the normal direction.
-					const System &link = center ?
-						object.GetPlanet()->GetWormhole()->WormholeSource(*currentSystem) :
-						object.GetPlanet()->GetWormhole()->WormholeDestination(*currentSystem);
-=======
 					const System &link = object.GetPlanet()->GetWormhole()->WormholeDestination(*currentSystem);
->>>>>>> 45f63164
 					if(HasBetter(link, nextEdge))
 						continue;
 
