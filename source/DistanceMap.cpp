--- conflicted
+++ resolved
@@ -172,23 +172,14 @@
 	// DistanceMap class defaults assume hyperdrive capability only.
 	if(ship)
 	{
-<<<<<<< HEAD
-		hyperspaceFuel = ship->HyperdriveFuel();
+		hyperspaceFuel = ship->JumpNavigation().HyperdriveFuel();
 		// Todo: consider outfit "jump distance" at each link to find if more fuel is needed
 		// by a second jump drive outfit with more range and cost via JumpDriveFuel(to).
-		jumpFuel = ship->JumpDriveFuel();
-		jumpRange = ship->JumpRange();
-		// If hyperjumps and non-hyper jumps cost the same amount, there is no
-		// need to check hyperjump paths at all.
-		if(hyperspaceFuel == jumpFuel)
-=======
-		hyperspaceFuel = ship->JumpNavigation().HyperdriveFuel();
 		jumpFuel = ship->JumpNavigation().JumpDriveFuel();
 		jumpRange = ship->JumpNavigation().JumpRange();
 		// If hyperjumps and non-hyper jumps cost the same amount, or non-hyper jumps are always cheaper,
 		// there is no need to check hyperjump paths at all.
 		if(jumpFuel && hyperspaceFuel >= jumpFuel)
->>>>>>> 9b9670af
 			hyperspaceFuel = 0.;
 
 		// If this ship has no mode of hyperspace travel, and no local
@@ -252,17 +243,12 @@
 			for(const StellarObject &object : currentSystem->Objects())
 				if(object.HasSprite() && object.HasValidPlanet() && object.GetPlanet()->IsWormhole())
 				{
-<<<<<<< HEAD
-					const System &link = *object.GetPlanet()->WormholeDestination(currentSystem);
-					if(HasBetter(link, nextEdge))
-=======
 					// If we're seeking a path toward a "source," travel through
 					// wormholes in the reverse of the normal direction.
 					const System &link = source ?
 						object.GetPlanet()->GetWormhole()->WormholeSource(*top.next) :
 						object.GetPlanet()->GetWormhole()->WormholeDestination(*top.next);
 					if(HasBetter(link, top))
->>>>>>> 9b9670af
 						continue;
 
 					// In order to plan travel through a wormhole, it must be
