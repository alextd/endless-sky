/* TradingPanel.h
Copyright (c) 2014 by Michael Zahniser

Endless Sky is free software: you can redistribute it and/or modify it under the
terms of the GNU General Public License as published by the Free Software
Foundation, either version 3 of the License, or (at your option) any later version.

Endless Sky is distributed in the hope that it will be useful, but WITHOUT ANY
WARRANTY; without even the implied warranty of MERCHANTABILITY or FITNESS FOR A
PARTICULAR PURPOSE. See the GNU General Public License for more details.

You should have received a copy of the GNU General Public License along with
this program. If not, see <https://www.gnu.org/licenses/>.
*/

#pragma once

#include "Panel.h"

class PlayerInfo;
class System;



// Overlay on the PlanetPanel showing commodity prices and inventory, and allowing
// buying and selling. This also lets you sell any plundered outfits you are
// carrying, although if you want to sell only certain ones and not others you
// will need to select them individually in the outfitter panel.
class TradingPanel : public Panel {
public:
	explicit TradingPanel(PlayerInfo &player);

	virtual void Step() override;
	virtual void Draw() override;


protected:
	// Only override the ones you need; the default action is to return false.
	virtual bool KeyDown(SDL_Keycode key, Uint16 mod, const Command &command, bool isNewPress) override;
	virtual bool Click(int x, int y, int clicks) override;


private:
	void Buy(int64_t amount);


private:
	PlayerInfo &player;
	const System &system;
	const int COMMODITY_COUNT;

	// Remember whether the "sell all" button will sell all outfits, or sell
	// everything except outfits.
	bool sellOutfits = false;
<<<<<<< HEAD
};



#endif
=======

	// Keep track of how much we sold and how much profit was made.
	int tonsSold = 0;
	int64_t profit = 0;
};
>>>>>>> a9b5d791
<|MERGE_RESOLUTION|>--- conflicted
+++ resolved
@@ -52,16 +52,4 @@
 	// Remember whether the "sell all" button will sell all outfits, or sell
 	// everything except outfits.
 	bool sellOutfits = false;
-<<<<<<< HEAD
-};
-
-
-
-#endif
-=======
-
-	// Keep track of how much we sold and how much profit was made.
-	int tonsSold = 0;
-	int64_t profit = 0;
-};
->>>>>>> a9b5d791
+};