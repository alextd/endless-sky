--- conflicted
+++ resolved
@@ -307,22 +307,6 @@
 	DrawSystems();
 	DrawNames();
 	DrawMissions();
-<<<<<<< HEAD
-	DrawTooltips();
-
-	if(selectedSystem != &playerSystem && !distance.HasRoute(*selectedSystem))
-	{
-		static const string UNAVAILABLE = "You have no available route to this system.";
-		static const string UNKNOWN = "You have not yet mapped a route to this system.";
-		const Font &font = FontSet::Get(18);
-
-		const string &message = player.HasVisited(*selectedSystem) ? UNAVAILABLE : UNKNOWN;
-		Point point(-font.Width(message) / 2, Screen::Top() + 40);
-		font.Draw(message, point + Point(1, 1), black);
-		font.Draw(message, point, red);
-	}
-=======
->>>>>>> fd241fe9
 }
 
 
@@ -408,7 +392,7 @@
 
 	// Draw a warning if the selected system is not routable.
 
-	if(selectedSystem != &playerSystem && !distance.HasRoute(selectedSystem))
+	if(selectedSystem != &playerSystem && !distance.HasRoute(*selectedSystem))
 	{
 		static const string UNAVAILABLE = "You have no available route to this system.";
 		static const string UNKNOWN = "You have not yet mapped a route to this system.";
